[tox]
min_version = 4.0
# these are the default environments, i.e. the list of tests running when you
# execute `tox` in the command-line without anything else
envlist =
    tests
    lint


[testenv]
package = external
package_env = build-equistore
lint_folders = "{toxinidir}/python" "{toxinidir}/setup.py"


[testenv:build-equistore]
# This environment is only used to build the wheels which are then re-used by
# all other environments requiring equistore to be installed
passenv =
    EQUISTORE_BUILD_TYPE
    RUST*
    CARGO*

deps =
    setuptools
    wheel
    cmake

commands =
    pip wheel . --no-build-isolation --no-deps --check-build-dependencies --wheel-dir {envtmpdir}/dist


[testenv:tests]
# this environement runs the tests of the equistore Python package
deps =
    pytest
    numpy
    torch

commands =
   # Run unit tests
    pytest {posargs}

    # Run documentation tests
    pytest --doctest-modules --pyargs equistore


[testenv:lint]
# this environement lints the Python code with flake8 (code linter), black (code
# formatter), and isort (sorting of imports)
package = skip
deps =
    flake8
    flake8-bugbear
    black
    blackdoc
    isort

commands =
<<<<<<< HEAD
    flake8 '{toxinidir}/python' '{toxinidir}/setup.py'
    black --check --diff '{toxinidir}/python' '{toxinidir}/setup.py'
    isort --check-only --diff '{toxinidir}/python' '{toxinidir}/setup.py'
=======
    flake8 {[testenv]lint_folders}
    black --check --diff {[testenv]lint_folders}
    blackdoc --check --diff {[testenv]lint_folders}
    isort --check-only --diff {[testenv]lint_folders}
>>>>>>> 16cfe8eb


[testenv:format]
# this environement abuses tox to do actual formatting
#
# Users can run `tox -e format` to run formatting on all files
package = skip
deps =
    black
    blackdoc
    isort
commands =
<<<<<<< HEAD
    black '{toxinidir}/python' '{toxinidir}/setup.py'
    isort '{toxinidir}/python' '{toxinidir}/setup.py'
=======
    black {[testenv]lint_folders}
    blackdoc {[testenv]lint_folders}
    isort {[testenv]lint_folders}
>>>>>>> 16cfe8eb


[testenv:docs]
# this environement builds the documentation with sphinx
deps = -r docs/requirements.txt
allowlist_externals = bash
commands =
    sphinx-build {posargs:-E} -W -b html docs/src docs/build/html

    bash -c "cargo doc --no-deps --package equistore"
    bash -c "rm -rf docs/build/html/reference/rust/"
    bash -c "cp -r target/doc/ docs/build/html/reference/rust/"
    bash -c "cp docs/src/reference/rust/index.html docs/build/html/reference/rust/"


[testenv:check-python-build]
# this environement makes sure one can build sdist and wheels for Python
package = skip
deps =
    # build time dependencies
    setuptools
    wheel
    cmake
    # twine it a tool to check sdist and wheels metadata
    twine

allowlist_externals = bash
commands =
    # check building sdist and wheels from a checkout
    python setup.py sdist --dist-dir {envtmpdir}/dist
    python setup.py bdist_wheel --dist-dir {envtmpdir}/dist
    twine check {envtmpdir}/dist/*.tar.gz
    twine check {envtmpdir}/dist/*.whl

    # check building wheels from the sdist
    bash -c "python -m pip wheel --verbose {envtmpdir}/dist/equistore-*.tar.gz -w {envtmpdir}/dist/test"


[flake8]
max_line_length = 88
extend-ignore = E203<|MERGE_RESOLUTION|>--- conflicted
+++ resolved
@@ -57,16 +57,10 @@
     isort
 
 commands =
-<<<<<<< HEAD
-    flake8 '{toxinidir}/python' '{toxinidir}/setup.py'
-    black --check --diff '{toxinidir}/python' '{toxinidir}/setup.py'
-    isort --check-only --diff '{toxinidir}/python' '{toxinidir}/setup.py'
-=======
     flake8 {[testenv]lint_folders}
     black --check --diff {[testenv]lint_folders}
     blackdoc --check --diff {[testenv]lint_folders}
     isort --check-only --diff {[testenv]lint_folders}
->>>>>>> 16cfe8eb
 
 
 [testenv:format]
@@ -79,14 +73,9 @@
     blackdoc
     isort
 commands =
-<<<<<<< HEAD
-    black '{toxinidir}/python' '{toxinidir}/setup.py'
-    isort '{toxinidir}/python' '{toxinidir}/setup.py'
-=======
     black {[testenv]lint_folders}
     blackdoc {[testenv]lint_folders}
     isort {[testenv]lint_folders}
->>>>>>> 16cfe8eb
 
 
 [testenv:docs]
