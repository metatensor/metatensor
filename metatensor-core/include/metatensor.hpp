--- conflicted
+++ resolved
@@ -1805,12 +1805,8 @@
     inline metatensor::Labels labels_from_cxx(
         const std::vector<std::string>& names,
         const int32_t* values,
-<<<<<<< HEAD
-        size_t count, bool unchecked = false
-=======
         size_t count,
         bool unchecked = false
->>>>>>> 65cea58e
     ) {
         mts_labels_t labels;
         std::memset(&labels, 0, sizeof(labels));
