#!/usr/bin/env bash

# This script update the declaration corresponding to metatensor-core C-API
# in the metatensor Rust sources (`bindgen` below) and the metatensor-core
# Python package

ROOT_DIR=$(cd "$(dirname "${BASH_SOURCE[0]}")"/.. && pwd)
set -eux

cd "$ROOT_DIR"

# Regenerate Rust bindings to the C API
bindgen ./metatensor-core/include/metatensor.h -o ./rust/metatensor-sys/src/c_api.rs \
    --disable-header-comment \
    --no-doc-comments \
    --default-macro-constant-type=signed \
    --merge-extern-blocks \
    --allowlist-function "^mts_.*" \
    --allowlist-type "^mts_.*" \
    --allowlist-var "^MTS_.*"\
    --must-use-type "mts_status_t" \
    --rust-target "1.74" \
    --raw-line '#![allow(warnings)]
//! Rust definition corresponding to metatensor-core C-API.
//!
//! This module is exported for advanced users of the metatensor crate, but
//! should not be needed by most.

#[cfg_attr(feature="static", link(name="metatensor", kind = "static", modifiers = "-whole-archive"))]
#[cfg_attr(all(not(feature="static"), not(target_os="windows")), link(name="metatensor", kind = "dylib"))]
#[cfg_attr(all(not(feature="static"), target_os="windows"), link(name="metatensor.dll", kind = "dylib"))]
<<<<<<< HEAD
extern "C" {}' \
    -- -Imetatensor-core/include/vendored
=======
extern "C" {}' -- \
    -I./scripts/include
>>>>>>> 698d4c78

# Format the auto-generated rust code
mv "$ROOT_DIR/rustfmt.toml" "$ROOT_DIR/.no_op.rustfmt.toml"
rustfmt rust/metatensor-sys/src/c_api.rs
mv "$ROOT_DIR/.no_op.rustfmt.toml" "$ROOT_DIR/rustfmt.toml"

# Regenerate Python bindings to the C API
./python/scripts/generate-declarations.py

# Regenerate Julia bindings to the C API
./julia/scripts/generate-declarations.py<|MERGE_RESOLUTION|>--- conflicted
+++ resolved
@@ -29,13 +29,9 @@
 #[cfg_attr(feature="static", link(name="metatensor", kind = "static", modifiers = "-whole-archive"))]
 #[cfg_attr(all(not(feature="static"), not(target_os="windows")), link(name="metatensor", kind = "dylib"))]
 #[cfg_attr(all(not(feature="static"), target_os="windows"), link(name="metatensor.dll", kind = "dylib"))]
-<<<<<<< HEAD
-extern "C" {}' \
-    -- -Imetatensor-core/include/vendored
-=======
 extern "C" {}' -- \
-    -I./scripts/include
->>>>>>> 698d4c78
+    -I./scripts/include \
+    -Imetatensor-core/include/vendored
 
 # Format the auto-generated rust code
 mv "$ROOT_DIR/rustfmt.toml" "$ROOT_DIR/.no_op.rustfmt.toml"
