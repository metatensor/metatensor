import logging
import os
import pathlib
import warnings
from typing import Dict, List, Optional, Union

import numpy as np
import torch
from torch.profiler import record_function

from .. import Labels, TensorBlock, TensorMap
from . import (
    MetatensorAtomisticModel,
    ModelEvaluationOptions,
    ModelMetadata,
    ModelOutput,
    System,
    load_atomistic_model,
    register_autograd_neighbors,
)


import ase  # isort: skip
import ase.neighborlist  # isort: skip
import ase.calculators.calculator  # isort: skip
from ase.calculators.calculator import (  # isort: skip
    InputError,
    PropertyNotImplementedError,
    all_properties as ALL_ASE_PROPERTIES,
)

try:
    import vesin

    HAS_VESIN = True
except ImportError:
    HAS_VESIN = False


try:
    import vesin
    HAS_VESIN = True
except ImportError:
    HAS_VESIN = False


if os.environ.get("METATENSOR_IMPORT_FOR_SPHINX", "0") == "0":
    # this can not be imported when building the documentation
    from .. import sum_over_samples  # isort: skip

FilePath = Union[str, bytes, pathlib.PurePath]

LOGGER = logging.getLogger(__name__)


STR_TO_DTYPE = {
    "float32": torch.float32,
    "float64": torch.float64,
}


class MetatensorCalculator(ase.calculators.calculator.Calculator):
    """
    The :py:class:`MetatensorCalculator` class implements ASE's
    :py:class:`ase.calculators.calculator.Calculator` API using metatensor atomistic
    models to compute energy, forces and any other supported property.

    This class can be initialized with any :py:class:`MetatensorAtomisticModel`, and
    used to run simulations using ASE's MD facilities.

    Neighbor lists are computed using ASE's neighbor list utilities, unless the faster
    `vesin <https://luthaf.fr/vesin/latest/index.html>`_ neighbor list library is
    installed, in which case it will be used instead.
    """

    def __init__(
        self,
        model: Union[FilePath, MetatensorAtomisticModel],
        *,
        extensions_directory=None,
        check_consistency=False,
        device=None,
        properties_to_store: Optional[List[str]] = None,
    ):
        """
        :param model: model to use for the calculation. This can be a file path, a
            Python instance of :py:class:`MetatensorAtomisticModel`, or the output of
            :py:func:`torch.jit.script` on :py:class:`MetatensorAtomisticModel`.
        :param extensions_directory: if the model uses extensions, we will try to load
            them from this directory
        :param check_consistency: should we check the model for consistency when
            running, defaults to False.
        :param device: torch device to use for the calculation. If ``None``, we will try
            the options in the model's ``supported_device`` in order.
        :param properties_to_store: list of model outputs to store as results of the ASE
            calculator at every step. This is useful when you want to store properties
            that are not used in the propagation of the dynamics and/or are not standard
            ASE properties ('energy', 'forces', 'stress', 'stresses', 'dipole',
            'charges', 'magmom', 'magmoms', 'free_energy', 'energies'). These properties
            will be available as ``atoms.calc.results['<stored_property>']``.
        """
        super().__init__()

        self.parameters = {
            "check_consistency": check_consistency,
        }

        # Load the model
        if isinstance(model, (str, bytes, pathlib.PurePath)):
            if not os.path.exists(model):
                raise InputError(f"given model path '{model}' does not exist")

            self.parameters["model_path"] = str(model)

            model = load_atomistic_model(
                model, extensions_directory=extensions_directory
            )

        elif isinstance(model, torch.jit.RecursiveScriptModule):
            if model.original_name != "MetatensorAtomisticModel":
                raise InputError(
                    "torch model must be 'MetatensorAtomisticModel', "
                    f"got '{model.original_name}' instead"
                )
        elif isinstance(model, MetatensorAtomisticModel):
            # nothing to do
            pass
        else:
            raise TypeError(f"unknown type for model: {type(model)}")

        self.parameters["device"] = str(device) if device is not None else None
        # check if the model supports the requested device
        capabilities = model.capabilities()
        if device is None:
            device = _find_best_device(capabilities.supported_devices)
        else:
            device = torch.device(device)
            device_is_supported = False

            for supported in capabilities.supported_devices:
                try:
                    supported = torch.device(supported)
                except RuntimeError as e:
                    warnings.warn(
                        "the model contains an invalid device in `supported_devices`: "
                        f"{e}",
                        stacklevel=2,
                    )
                    continue

                if supported.type == device.type:
                    device_is_supported = True
                    break

            if not device_is_supported:
                raise ValueError(
                    f"This model does not support the requested device ({device}), "
                    "the following devices are supported: "
                    f"{capabilities.supported_devices}"
                )

        if capabilities.dtype in STR_TO_DTYPE:
            self._dtype = STR_TO_DTYPE[capabilities.dtype]
        else:
            raise ValueError(
                f"found unexpected dtype in model capabilities: {capabilities.dtype}"
            )

        self._device = device
        self._model = model.to(device=self._device)

        # We do our own check to verify if a property is implemented in `calculate()`,
        # so we pretend to be able to compute all properties ASE knows about.
        self.implemented_properties = ALL_ASE_PROPERTIES
        self.properties_to_store = (
            properties_to_store if properties_to_store is not None else []
        )

    def todict(self):
        if "model_path" not in self.parameters:
            raise RuntimeError(
                "can not save metatensor model in ASE `todict`, please initialize "
                "`MetatensorCalculator` with a path to a saved model file if you need "
                "to use `todict`"
            )

        return self.parameters

    @classmethod
    def fromdict(cls, data):
        return MetatensorCalculator(
            model=data["model_path"],
            check_consistency=data["check_consistency"],
            device=data["device"],
        )

    def metadata(self) -> ModelMetadata:
        """Get the metadata of the underlying model"""
        return self._model.metadata()

    def run_model(
        self,
        atoms: ase.Atoms,
        outputs: Dict[str, ModelOutput],
        selected_atoms: Optional[Labels] = None,
    ) -> Dict[str, TensorMap]:
        """
        Run the model on the given ``atoms``, computing properties according to the
        ``outputs`` and ``selected_atoms`` options.

        The output of the model is returned directly, and as such the blocks' ``values``
        will be :py:class:`torch.Tensor`.

        This is intended as an easy way to run metatensor models on
        :py:class:`ase.Atoms` when the model can predict properties not supported by the
        usual ASE's calculator interface.

        All the parameters have the same meaning as the corresponding ones in
        :py:meth:`metatensor.torch.atomistic.ModelInterface.forward`.

        :param atoms: system on which to run the model
        :param outputs: outputs of the model that should be predicted
        :param selected_atoms: subset of atoms on which to run the calculation
        """
        types, positions, cell = _ase_to_torch_data(
            atoms=atoms, dtype=self._dtype, device=self._device
        )
        system = System(types, positions, cell)

        # Compute the neighbors lists requested by the model using ASE NL
        for options in self._model.requested_neighbor_lists():
            neighbors = _compute_ase_neighbors(
                atoms, options, dtype=self._dtype, device=self._device
            )
            register_autograd_neighbors(
                system,
                neighbors,
                check_consistency=self.parameters["check_consistency"],
            )
            system.add_neighbor_list(options, neighbors)

        options = ModelEvaluationOptions(
            length_unit="angstrom",
            outputs=outputs,
            selected_atoms=selected_atoms,
        )
        return self._model(
            systems=[system],
            options=options,
            check_consistency=self.parameters["check_consistency"],
        )

    def calculate(
        self,
        atoms: ase.Atoms,
        properties: List[str],
        system_changes: List[str],
    ) -> Dict[str, np.ndarray]:
        """
        Compute some ``properties`` with this calculator, and return them in the format
        expected by ASE.

        This is not intended to be called directly by users, but to be an implementation
        detail of ``atoms.get_energy()`` and related functions. See
        :py:meth:`ase.calculators.calculator.Calculator.calculate` for more information.
        """
        super().calculate(
            atoms=atoms,
            properties=properties,
            system_changes=system_changes,
        )

        properties_to_calculate = properties + self.properties_to_store

        with record_function("ASECalculator::prepare_inputs"):
            outputs = _ase_properties_to_metatensor_outputs(properties_to_calculate)
            capabilities = self._model.capabilities()
            for name in outputs.keys():
                if name not in capabilities.outputs:
                    raise ValueError(
                        f"you asked for the calculation of {name}, but this model "
                        "does not support it"
                    )

            types, positions, cell = _ase_to_torch_data(
                atoms=atoms, dtype=self._dtype, device=self._device
            )

            do_backward = False
            if "forces" in properties_to_calculate:
                do_backward = True
                positions.requires_grad_(True)

            if "stress" in properties_to_calculate:
                do_backward = True

                strain = torch.eye(
                    3, requires_grad=True, device=self._device, dtype=self._dtype
                )

                positions = positions @ strain
                positions.retain_grad()

                cell = cell @ strain

            if "stresses" in properties_to_calculate:
                raise NotImplementedError("'stresses' are not implemented yet")

            run_options = ModelEvaluationOptions(
                length_unit="angstrom",
                outputs=outputs,
                selected_atoms=None,
            )

        with record_function("ASECalculator::compute_neighbors"):
            # convert from ase.Atoms to metatensor.torch.atomistic.System
            system = System(types, positions, cell)

            for options in self._model.requested_neighbor_lists():
                neighbors = _compute_ase_neighbors(
                    atoms, options, dtype=self._dtype, device=self._device
                )
                register_autograd_neighbors(
                    system,
                    neighbors,
                    check_consistency=self.parameters["check_consistency"],
                )
                system.add_neighbor_list(options, neighbors)

        # no `record_function` here, this will be handled by MetatensorAtomisticModel
        outputs = self._model(
            [system],
            run_options,
            check_consistency=self.parameters["check_consistency"],
        )
        energy = outputs["energy"]

        with record_function("ASECalculator::convert_outputs"):
            if run_options.outputs["energy"].per_atom:
                assert len(energy) == 1
                assert energy.sample_names == ["system", "atom"]
                assert torch.all(energy.block().samples["system"] == 0)
                assert torch.all(
                    energy.block().samples["atom"] == torch.arange(positions.shape[0])
                )
                energies = energy.block().values
                assert energies.shape == (len(atoms), 1)

                energy = sum_over_samples(energy, sample_names=["atom"])

            assert len(energy.block().gradients_list()) == 0
            energy = energy.block().values
            assert energy.shape == (1, 1)

            self.results = {}

            if "energies" in properties_to_calculate:
                energies_values = energies.detach().reshape(-1)
                energies_values = energies_values.to(device="cpu").to(
                    dtype=torch.float64
                )
                self.results["energies"] = energies_values.numpy()

            if "energy" in properties_to_calculate:
                energy_values = energy.detach()
                energy_values = energy_values.to(device="cpu").to(dtype=torch.float64)
                self.results["energy"] = energy_values.numpy()[0, 0]

        if do_backward:
            with record_function("ASECalculator::run_backward"):
                energy.backward(-torch.ones_like(energy))

        with record_function("ASECalculator::convert_outputs"):
            if "forces" in properties_to_calculate:
                forces_values = system.positions.grad.reshape(-1, 3)
                forces_values = forces_values.to(device="cpu").to(dtype=torch.float64)
                self.results["forces"] = forces_values.numpy()

<<<<<<< HEAD
            if "stress" in properties_to_calculate:
                stress_values = -scaling.grad.reshape(3, 3) / atoms.cell.volume
=======
            if "stress" in properties:
                stress_values = -strain.grad.reshape(3, 3) / atoms.cell.volume
>>>>>>> f96334e1
                stress_values = stress_values.to(device="cpu").to(dtype=torch.float64)
                self.results["stress"] = _full_3x3_to_voigt_6_stress(
                    stress_values.numpy()
                )


def _find_best_device(devices: List[str]) -> torch.device:
    """
    Find the best device from the list of ``devices`` that is available to the current
    PyTorch installation.
    """

    for device in devices:
        if device == "cpu":
            return torch.device("cpu")
        elif device == "cuda":
            if torch.cuda.is_available():
                return torch.device("cuda")
            else:
                LOGGER.warning(
                    "the model suggested to use CUDA devices before CPU, "
                    "but we are unable to find it"
                )
        elif device == "mps":
            if (
                hasattr(torch.backends, "mps")
                and torch.backends.mps.is_built()
                and torch.backends.mps.is_available()
            ):
                return torch.device("mps")
            else:
                LOGGER.warning(
                    "the model suggested to use MPS devices before CPU, "
                    "but we are unable to find it"
                )
        else:
            warnings.warn(
                f"unknown device in the model's `supported_devices`: '{device}'",
                stacklevel=2,
            )

    warnings.warn(
        "could not find a valid device in the model's `supported_devices`, "
        "falling back to CPU",
        stacklevel=2,
    )
    return torch.device("cpu")


def _ase_properties_to_metatensor_outputs(properties):
    energy_properties = []
    for p in properties:
        if p in ["energy", "energies", "forces", "stress", "stresses"]:
            energy_properties.append(p)
        else:
            raise PropertyNotImplementedError(
                f"property '{p}' it not yet supported by this calculator, "
                "even if it might be supported by the model"
            )

    output = ModelOutput()
    output.quantity = "energy"
    output.unit = "ev"
    output.explicit_gradients = []

    if "energies" in properties or "stresses" in properties:
        output.per_atom = True
    else:
        output.per_atom = False

    if "stresses" in properties:
        output.explicit_gradients = ["cell"]

    return {"energy": output}


def _compute_ase_neighbors(atoms, options, dtype, device):

    if (np.all(atoms.pbc) or np.all(~atoms.pbc)) and HAS_VESIN:
        nl_i, nl_j, nl_S, nl_D = vesin.ase_neighbor_list(
            "ijSD",
            atoms,
            cutoff=options.engine_cutoff(engine_length_unit="angstrom"),
        )
    else:
        nl_i, nl_j, nl_S, nl_D = ase.neighborlist.neighbor_list(
            "ijSD",
            atoms,
            cutoff=options.engine_cutoff(engine_length_unit="angstrom"),
        )

    selected = []
    for pair_i, (i, j, S) in enumerate(zip(nl_i, nl_j, nl_S)):
        # we want a half neighbor list, so drop all duplicated neighbors
        if j < i:
            continue
        elif i == j:
            if S[0] == 0 and S[1] == 0 and S[2] == 0:
                # only create pairs with the same atom twice if the pair spans more
                # than one unit cell
                continue
            elif S[0] + S[1] + S[2] < 0 or (
                (S[0] + S[1] + S[2] == 0) and (S[2] < 0 or (S[2] == 0 and S[1] < 0))
            ):
                # When creating pairs between an atom and one of its periodic
                # images, the code generate multiple redundant pairs (e.g. with
                # shifts 0 1 1 and 0 -1 -1); and we want to only keep one of these.
                # We keep the pair in the positive half plane of shifts.
                continue

        selected.append(pair_i)

    selected = np.array(selected, dtype=np.int32)
    n_pairs = len(selected)

    if options.full_list:
        distances = np.empty((2 * n_pairs, 3), dtype=np.float64)
        samples = np.empty((2 * n_pairs, 5), dtype=np.int32)
    else:
        distances = np.empty((n_pairs, 3), dtype=np.float64)
        samples = np.empty((n_pairs, 5), dtype=np.int32)

    samples[:n_pairs, 0] = nl_i[selected]
    samples[:n_pairs, 1] = nl_j[selected]
    samples[:n_pairs, 2:] = nl_S[selected]

    distances[:n_pairs] = nl_D[selected]

    if options.full_list:
        samples[n_pairs:, 0] = nl_j[selected]
        samples[n_pairs:, 1] = nl_i[selected]
        samples[n_pairs:, 2:] = -nl_S[selected]

        distances[n_pairs:] = -nl_D[selected]

    distances = torch.from_numpy(distances).to(dtype=dtype).to(device=device)
    return TensorBlock(
        values=distances.reshape(-1, 3, 1),
        samples=Labels(
            names=[
                "first_atom",
                "second_atom",
                "cell_shift_a",
                "cell_shift_b",
                "cell_shift_c",
            ],
            values=torch.from_numpy(samples),
        ).to(device=device),
        components=[Labels.range("xyz", 3).to(device)],
        properties=Labels.range("distance", 1).to(device),
    )


def _ase_to_torch_data(atoms, dtype, device):
    """Get the positions and cell from ASE atoms as torch tensors"""

    types = torch.from_numpy(atoms.numbers).to(dtype=torch.int32, device=device)
    positions = torch.from_numpy(atoms.positions).to(dtype=dtype, device=device)

    if np.all(atoms.pbc):
        cell = torch.from_numpy(atoms.cell[:]).to(dtype=dtype, device=device)
    elif np.any(atoms.pbc):
        raise ValueError(
            f"partial PBC ({atoms.pbc}) are not currently supported in "
            "metatensor atomistic models"
        )
    else:
        cell = torch.zeros((3, 3), dtype=dtype, device=device)

    return types, positions, cell


def _full_3x3_to_voigt_6_stress(stress):
    """
    Re-implementation of ``ase.stress.full_3x3_to_voigt_6_stress`` which does not do the
    stress symmetrization correctly (they do ``(stress[1, 2] + stress[1, 2]) / 2.0``)
    """
    return np.transpose(
        [
            stress[0, 0],
            stress[1, 1],
            stress[2, 2],
            (stress[1, 2] + stress[2, 1]) / 2.0,
            (stress[0, 2] + stress[2, 0]) / 2.0,
            (stress[0, 1] + stress[1, 0]) / 2.0,
        ]
    )<|MERGE_RESOLUTION|>--- conflicted
+++ resolved
@@ -376,13 +376,8 @@
                 forces_values = forces_values.to(device="cpu").to(dtype=torch.float64)
                 self.results["forces"] = forces_values.numpy()
 
-<<<<<<< HEAD
             if "stress" in properties_to_calculate:
-                stress_values = -scaling.grad.reshape(3, 3) / atoms.cell.volume
-=======
-            if "stress" in properties:
                 stress_values = -strain.grad.reshape(3, 3) / atoms.cell.volume
->>>>>>> f96334e1
                 stress_values = stress_values.to(device="cpu").to(dtype=torch.float64)
                 self.results["stress"] = _full_3x3_to_voigt_6_stress(
                     stress_values.numpy()
