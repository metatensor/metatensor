--- conflicted
+++ resolved
@@ -84,6 +84,12 @@
     if not HAS_ASE:
         raise RuntimeError("The `ase` package is required to convert systems to torch.")
 
+    if not isinstance(system, ase.Atoms):
+        raise ValueError(
+            "Only `ase.Atoms` objects can be converted to `System`s. "
+            f"for now; got {type(system)}."
+        )
+
     positions = torch.tensor(
         system.positions,
         requires_grad=positions_requires_grad,
@@ -106,30 +112,6 @@
             "systems with mixed periodic and non-periodic dimensions."
         )
 
-    if isinstance(system, ase.Atoms):
-        return System(
-<<<<<<< HEAD
-            positions=positions,
-            cell=cell,
-            types=torch.tensor(system.numbers, device=device),
-=======
-            positions=torch.tensor(
-                system.positions,
-                requires_grad=positions_requires_grad,
-                dtype=dtype,
-                device=device,
-            ),
-            cell=torch.tensor(
-                system.cell[:],
-                requires_grad=cell_requires_grad,
-                dtype=dtype,
-                device=device,
-            ),
-            types=torch.tensor(system.numbers, device=device, dtype=torch.int32),
->>>>>>> 1402199f
-        )
-    else:
-        raise ValueError(
-            "Only `ase.Atoms` objects can be converted to `System`s. "
-            f"for now; got {type(system)}."
-        )+    types = torch.tensor(system.numbers, device=device, dtype=torch.int32)
+
+    return System(positions=positions, cell=cell, types=types)