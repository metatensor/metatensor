from typing import List, Optional, Union

import numpy as np


try:
    import torch
    from torch import Tensor as TorchTensor
except ImportError:

    class TorchTensor:
        pass


UNKNOWN_ARRAY_TYPE = (
    "unknown array type, only numpy arrays and torch tensors are supported"
)


def _check_all_torch_tensor(arrays: List[TorchTensor]):
    for array in arrays:
        if not isinstance(array, TorchTensor):
            raise TypeError(
                f"expected argument to be a torch.Tensor, but got {type(array)}"
            )


def _check_all_np_ndarray(arrays):
    for array in arrays:
        if not isinstance(array, np.ndarray):
            raise TypeError(
                f"expected argument to be a np.ndarray, but got {type(array)}"
            )


def all(a, axis: Optional[int] = None):
    """Test whether all array elements along a given axis evaluate to True.

    This function has the same behavior as
    ``np.all(array,axis=axis)``.
    """
    if isinstance(a, TorchTensor):
        # torch.all has two implementation, and picks one depending if more than one
        # parameter is given. The second one does not supports setting dim to `None`
        if axis is None:
            return torch.all(input=a)
        else:
            return torch.all(input=a, dim=axis)
    elif isinstance(a, np.ndarray):
        return np.all(a=a, axis=axis)
    else:
        raise TypeError(UNKNOWN_ARRAY_TYPE)


def allclose(
    a: TorchTensor, b: TorchTensor, rtol: float, atol: float, equal_nan: bool = False
):
    """Compare two arrays using ``allclose``

    This function has the same behavior as
    ``np.allclose(array1, array2, rtol, atol, equal_nan)``.
    """
    if isinstance(a, TorchTensor):
        _check_all_torch_tensor([b])
        return torch.allclose(
            input=a, other=b, rtol=rtol, atol=atol, equal_nan=equal_nan
        )
    elif isinstance(a, np.ndarray):
        _check_all_np_ndarray([b])
        return np.allclose(a=a, b=b, rtol=rtol, atol=atol, equal_nan=equal_nan)
    else:
        raise TypeError(UNKNOWN_ARRAY_TYPE)


def bincount(input, weights: Optional[TorchTensor] = None, minlength: int = 0):
    """Count number of occurrences of each value in array of non-negative ints.
    Equivalent of ``numpy.bitcount(input, weights, minlength)``

    Args:
        input (array_like): Input array.
        weights (array_like, optional): Weights, array of the same shape as input.
                                        Defaults to None.
        minlength (int, optional): A minimum number of bins for the output array.
                                        Defaults to 0.
    Note:
        In the main code this function is only used with ``np.ndarray`` as an input,
        since the indexes comes from labels which are always ``np.ndarray``. If you
        want to use the result of ``bincount`` to operate with ``TorchTensor``, you
        should follow this with a call to `_dispatch.array_like_data` to transform it
        in a ``TorchTensor`` with the desired properties.
    """
    if isinstance(input, TorchTensor):
        if weights is not None:
            _check_all_torch_tensor([weights])
        return torch.bincount(input, weights=weights, minlength=minlength)
    elif isinstance(input, np.ndarray):
        if weights is not None:
            _check_all_np_ndarray([weights])
        return np.bincount(input, weights=weights, minlength=minlength)
    else:
        raise TypeError(UNKNOWN_ARRAY_TYPE)


def copy(array):
    """Returns a copy of ``array``.
    The new data is not shared with the original array"""
    if isinstance(array, TorchTensor):
        return array.clone()
    elif isinstance(array, np.ndarray):
        return array.copy()
    else:
        raise TypeError(UNKNOWN_ARRAY_TYPE)


def list_to_array(array, data: Union[List[int], List[List[int]]]):
    """Create an object from data with the same type as ``array``."""
    if isinstance(array, TorchTensor):
<<<<<<< HEAD
        return torch.tensor(data)
=======
        return torch.tensor(data).to(array.dtype).to(array.device)
>>>>>>> f62f440f
    elif isinstance(array, np.ndarray):
        return np.array(data)
    else:
        raise TypeError(UNKNOWN_ARRAY_TYPE)


def norm(array, axis=None):
    """Compute the 2-norm (Frobenius norm for matrices) of the input array.

    This calls the equivalent of ``np.linalg.norm(array, axis=axis)``, see this
    function for more documentation.
    """
    if isinstance(array, TorchTensor):
        return np.linalg.norm(array, axis=axis)
    elif isinstance(array, np.ndarray):
        return torch.linalg.norm(array, dim=axis)
    else:
        raise TypeError(UNKNOWN_ARRAY_TYPE)


def dot(A, B):
    """Compute dot product of two arrays.

    This function has the same behavior as  ``np.dot(A, B.T)``, and assumes the
    second array is 2-dimensional.
    """
    if isinstance(A, TorchTensor):
        _check_all_torch_tensor([B])
        assert len(B.shape) == 2
        return A @ B.T
    elif isinstance(A, np.ndarray):
        _check_all_np_ndarray([B])
        shape1 = A.shape
        assert len(B.shape) == 2
        # Using matmul/@ is the recommended way in numpy docs for 2-dimensional
        # matrices
        if len(shape1) == 2:
            return A @ B.T
        else:
            return np.dot(A, B.T)
    else:
        raise TypeError(UNKNOWN_ARRAY_TYPE)


def solve(X, Y):
    """
    Computes the solution of a square system of linear equations with a unique
    solution.

    This function has the same behavior as ``numpy.linalg.solve(X, Y)``.
    """
    if isinstance(X, TorchTensor):
        _check_all_torch_tensor([Y])
        result = torch.linalg.solve(X, Y)
        return result
    elif isinstance(X, np.ndarray):
        _check_all_np_ndarray([Y])
        return np.linalg.solve(X, Y)
    else:
        raise TypeError(UNKNOWN_ARRAY_TYPE)


def sqrt(array):
    """Compute the square root  of the input array.

    This calls the equivalent of ``np.sqrt(array)``, see this
    function for more documentation.
    """
    if isinstance(array, TorchTensor):
        return torch.sqrt(array)
    elif isinstance(array, np.ndarray):
        return np.sqrt(array)
    else:
        raise TypeError(UNKNOWN_ARRAY_TYPE)


def lstsq(X, Y, rcond, driver=None):
    """
    Computes a solution to the least squares problem of a system of linear
    equations.

    Computes the vector x that approximately solves the equation ``array1 @ x =
    array2``. This function has the same behavior as ``numpy.linalg.lstsq(X,
    Y)``.

    :param rcond: Cut-off ratio for small singular values of a.
        WARNING: the default rcond=None for numpy and torch is different
        numpy -> rcond is the machine precision times max(M, N).
                with M, N being the dimensions of array1
        torch -> rcond is the machine precision,
                to have this behavior in numpy use
                rcond=-1

    :param driver: Used only in torch (ignored if numpy is used).
            Chooses the LAPACK/MAGMA function that will be used.
            Possible values: for CPU 'gels', 'gelsy', 'gelsd', 'gelss'.
                             for GPU  the only valid driver is 'gels',
                             which assumes that A is full-rank
            see https://pytorch.org/docs/stable/generated/torch.linalg.lstsq.html
            for a full description
            If None, 'gelsy' is used for CPU inputs
            and 'gels' for CUDA inputs. Default: None
    """
    if isinstance(X, TorchTensor):
        _check_all_torch_tensor([Y])
        result = torch.linalg.lstsq(X, Y, rcond=rcond, driver=driver)[0]
    elif isinstance(X, np.ndarray):
        _check_all_np_ndarray([Y])
        return np.linalg.lstsq(X, Y, rcond=rcond)[0]
        return result
    else:
        raise TypeError(UNKNOWN_ARRAY_TYPE)


def nan_to_num(
    X, nan: float = 0.0, posinf: Optional[float] = None, neginf: Optional[float] = None
):
    """Equivalent to np.nan_to_num(X, nan, posinf, neginf)"""
    if isinstance(X, TorchTensor):
        return torch.nan_to_num(X, nan=nan, posinf=posinf, neginf=neginf)
    elif isinstance(X, np.ndarray):
        return np.nan_to_num(X, nan=nan, posinf=posinf, neginf=neginf)
    else:
        raise TypeError(UNKNOWN_ARRAY_TYPE)


def concatenate(arrays: List[TorchTensor], axis: int):
    """
    Concatenate a group of arrays along a given axis.

    This function has the same behavior as ``numpy.concatenate(arrays, axis)``
    and ``torch.concatenate(arrays, axis)``.

    Passing `axis` as ``0`` is equivalent to :py:func:`numpy.vstack`, ``1`` to
    :py:func:`numpy.hstack`, and ``2`` to :py:func:`numpy.dstack`, though any
    axis index > 0 is valid.
    """
    if isinstance(arrays[0], TorchTensor):
        _check_all_torch_tensor(arrays)
        return torch.concatenate(arrays, axis)
    elif isinstance(arrays[0], np.ndarray):
        _check_all_np_ndarray(arrays)
        return np.concatenate(arrays, axis)
    else:
        raise TypeError(UNKNOWN_ARRAY_TYPE)


def index_add(output_array, input_array, index):
    """Accumulates in `output_array`
    the elements of `array`
    by adding to the indices in the order given in index.

    it is equivalent of torch's:

    output_array.index_add_(0, torch.tensor(index),input_array)

    """
    index = to_index_array(index)
    if isinstance(input_array, TorchTensor):
        _check_all_torch_tensor([output_array, input_array, index])
        output_array.index_add_(0, index, input_array)
    elif isinstance(input_array, np.ndarray):
        _check_all_np_ndarray([output_array, input_array, index])
        np.add.at(output_array, index, input_array)
    else:
        raise TypeError(UNKNOWN_ARRAY_TYPE)


def zeros_like(array, shape: Optional[List[int]] = None, requires_grad: bool = False):
    """
    Create an array filled with zeros, with the given ``shape``, and similar
    dtype, device and other options as ``array``.

    If ``shape`` is :py:obj:`None`, the array shape is used instead.
    ``requires_grad`` is only used for torch tensors, and set the corresponding
    value on the returned array.

    This is the equivalent to ``np.zeros_like(array, shape=shape)``.
    """
    if isinstance(array, TorchTensor):
        if shape is None:
            shape = array.size()

        return torch.zeros(
            shape,
            dtype=array.dtype,
            layout=array.layout,
            device=array.device,
        ).requires_grad_(requires_grad)
    elif isinstance(array, np.ndarray):
        return np.zeros_like(array, shape=shape, subok=False)
    else:
        raise TypeError(UNKNOWN_ARRAY_TYPE)


def ones_like(array, shape: Optional[List[int]] = None, requires_grad: bool = False):
    """
    Create an array filled with ones, with the given ``shape``, and similar
    dtype, device and other options as ``array``.

    If ``shape`` is :py:obj:`None`, the array shape is used instead.
    ``requires_grad`` is only used for torch tensors, and set the corresponding
    value on the returned array.

    This is the equivalent to ``np.ones_like(array, shape=shape)``.
    """

    if isinstance(array, TorchTensor):
        if shape is None:
            shape = array.size()
        return torch.ones(
            shape,
            dtype=array.dtype,
            layout=array.layout,
            device=array.device,
        ).requires_grad_(requires_grad)
    elif isinstance(array, np.ndarray):
        return np.ones_like(array, shape=shape, subok=False)
    else:
        raise TypeError(UNKNOWN_ARRAY_TYPE)


def empty_like(array, shape: Optional[List[int]] = None, requires_grad: bool = False):
    """
    Create an uninitialized array, with the given ``shape``, and similar dtype,
    device and other options as ``array``.

    If ``shape`` is :py:obj:`None`, the array shape is used instead.
    ``requires_grad`` is only used for torch tensors, and set the corresponding
    value on the returned array.

    This is the equivalent to ``np.empty_like(array, shape=shape)``.
    """
    if isinstance(array, TorchTensor):
        if shape is None:
            shape = array.size()
        return torch.empty(
            shape,
            dtype=array.dtype,
            layout=array.layout,
            device=array.device,
        ).requires_grad_(requires_grad)
    elif isinstance(array, np.ndarray):
        return np.empty_like(array, shape=shape, subok=False)
    else:
        raise TypeError(UNKNOWN_ARRAY_TYPE)


def abs(array):
    """
    Returns the absolute value of the elements in the array.

    It is equivalent of np.abs(array) and torch.abs(tensor)
    """
    if isinstance(array, TorchTensor):
        return torch.abs(array)
    elif isinstance(array, np.ndarray):
        return np.abs(array)
    else:
        raise TypeError(UNKNOWN_ARRAY_TYPE)


def sign(array):
    """
    Returns an indication of the sign of the elements in the array.

    It is equivalent of np.sign(array) and torch.sign(tensor)
    """
    if isinstance(array, TorchTensor):
        return torch.sign(array)
    elif isinstance(array, np.ndarray):
        return np.sign(array)
    else:
        raise TypeError(UNKNOWN_ARRAY_TYPE)


def rand_like(array, shape: Optional[List[int]] = None, requires_grad: bool = False):
    """
    Create an array with values randomly sampled from the uniform distribution
    in the ``[0, 1)`` interval, with the given ``shape``, and similar dtype,
    device and other options as ``array``.

    If ``shape`` is :py:obj:`None`, the array shape is used instead.
    ``requires_grad`` is only used for torch tensors, and set the corresponding
    value on the returned array.
    """

    if isinstance(array, TorchTensor):
        if shape is None:
            shape = array.shape
        return torch.rand(
            shape,
            dtype=array.dtype,
            layout=array.layout,
            device=array.device,
        ).requires_grad_(requires_grad)
    elif isinstance(array, np.ndarray):
        if shape is None:
            shape = array.shape
        return np.random.rand(*shape).astype(array.dtype)
    else:
        raise TypeError(UNKNOWN_ARRAY_TYPE)


def to(array, backend: str = None, dtype=None, device=None, requires_grad=None):
    """Convert the array to the specified backend."""
    # Convert numpy array
    if isinstance(array, np.ndarray):
        if backend is None:  # Infer the target backend
            backend = "numpy"

        # Perform the conversion
        if backend == "numpy":
            return np.array(array, dtype=dtype)

        elif backend == "torch":
            # If requires_grad is None, it is set to False by torch here
            new_array = torch.tensor(array, dtype=dtype, device=device)
            if requires_grad is not None:
                new_array.requires_grad = requires_grad
            return new_array

        else:
            raise ValueError(f"Unknown backend: {backend}")

    # Convert torch Tensor
    elif isinstance(array, torch.Tensor):
        if backend is None:  # Infer the target backend
            backend = "torch"

        # Perform the conversion
        if backend == "numpy":
            return array.detach().cpu().numpy()

        elif backend == "torch":
            # We need this to keep gradients of the tensor
            new_array = array.to(dtype=dtype, device=device)
            if requires_grad is not None:
                new_array.requires_grad = requires_grad
            return new_array

        else:
            raise ValueError(f"Unknown backend: {backend}")

    else:
        # Only numpy and torch arrays currently supported
        raise TypeError(UNKNOWN_ARRAY_TYPE)


def to_index_array(array):
    """Returns an array that is suitable for indexing a dimension of
    a different array.

    After a few checks (int, 1D), this operation will convert the dtype to
    torch.long (which is, in some torch versions, the only acceptable type
    of index tensor). Numpy arrays are left unchanged.
    """
    if len(array.shape) != 1:
        raise ValueError("Index arrays must be 1D")

    if isinstance(array, TorchTensor):
        if torch.is_floating_point(array):
            raise ValueError("Index arrays must be integers")
        return array.to(torch.long)
    elif isinstance(array, np.ndarray):
        if not np.issubdtype(array.dtype, np.integer):
            raise ValueError("Index arrays must be integers")
        return array
    else:
        raise TypeError(UNKNOWN_ARRAY_TYPE)


def unique(array, axis: Optional[int] = None):
    """Find the unique elements of an array."""
    if isinstance(array, TorchTensor):
        return torch.unique(array, dim=axis)
    elif isinstance(array, np.ndarray):
        return np.unique(array, axis=axis)


def unique_with_inverse(array, axis: Optional[int] = None):
    """Return the unique entries of `array`, along with inverse indices.

    Specifying return_inverse=True explicitly seems to be necessary, as
    there is apparently no way to mark something as a compile-time constant
    in torchscript.
    """
    if isinstance(array, TorchTensor):
        return torch.unique(array, return_inverse=True, dim=axis)
    elif isinstance(array, np.ndarray):
        return np.unique(array, return_inverse=True, axis=axis)
    else:
        raise TypeError(UNKNOWN_ARRAY_TYPE)


def where(array):
    """Return the indices where `array` is True.

    This function has the same behavior as
    ``np.where(array)``.
    """
    if isinstance(array, TorchTensor):
        return torch.where(array)
    elif isinstance(array, np.ndarray):
        return np.where(array)
    else:
        raise TypeError(UNKNOWN_ARRAY_TYPE)<|MERGE_RESOLUTION|>--- conflicted
+++ resolved
@@ -115,11 +115,7 @@
 def list_to_array(array, data: Union[List[int], List[List[int]]]):
     """Create an object from data with the same type as ``array``."""
     if isinstance(array, TorchTensor):
-<<<<<<< HEAD
-        return torch.tensor(data)
-=======
         return torch.tensor(data).to(array.dtype).to(array.device)
->>>>>>> f62f440f
     elif isinstance(array, np.ndarray):
         return np.array(data)
     else:
