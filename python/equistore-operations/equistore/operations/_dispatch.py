from typing import List, Optional, Union

import numpy as np


try:
    import torch
    from torch import Tensor as TorchTensor
except ImportError:

    class TorchTensor:
        pass


UNKNOWN_ARRAY_TYPE = (
    "unknown array type, only numpy arrays and torch tensors are supported"
)


def _check_all_torch_tensor(arrays: List[TorchTensor]):
    for array in arrays:
        if not isinstance(array, TorchTensor):
            raise TypeError(
                f"expected argument to be a torch.Tensor, but got {type(array)}"
            )


def _check_all_np_ndarray(arrays):
    for array in arrays:
        if not isinstance(array, np.ndarray):
            raise TypeError(
                f"expected argument to be a np.ndarray, but got {type(array)}"
            )


def all(a, axis: Optional[int] = None):
    """Test whether all array elements along a given axis evaluate to True.

    This function has the same behavior as
    ``np.all(array,axis=axis)``.
    """
    if isinstance(a, TorchTensor):
        # torch.all has two implementation, and picks one depending if more than one
        # parameter is given. The second one does not supports setting dim to `None`
        if axis is None:
            return torch.all(input=a)
        else:
            return torch.all(input=a, dim=axis)
    elif isinstance(a, np.ndarray):
        return np.all(a=a, axis=axis)
    else:
        raise TypeError(UNKNOWN_ARRAY_TYPE)


def allclose(
    a: TorchTensor, b: TorchTensor, rtol: float, atol: float, equal_nan: bool = False
):
    """Compare two arrays using ``allclose``

    This function has the same behavior as
    ``np.allclose(array1, array2, rtol, atol, equal_nan)``.
    """
    if isinstance(a, TorchTensor):
        _check_all_torch_tensor([b])
        return torch.allclose(
            input=a, other=b, rtol=rtol, atol=atol, equal_nan=equal_nan
        )
    elif isinstance(a, np.ndarray):
        _check_all_np_ndarray([b])
        return np.allclose(a=a, b=b, rtol=rtol, atol=atol, equal_nan=equal_nan)
    else:
        raise TypeError(UNKNOWN_ARRAY_TYPE)


def bincount(input, weights: Optional[TorchTensor] = None, minlength: int = 0):
    """Count number of occurrences of each value in array of non-negative ints.
    Equivalent of ``numpy.bitcount(input, weights, minlength)``

    Args:
        input (array_like): Input array.
        weights (array_like, optional): Weights, array of the same shape as input.
                                        Defaults to None.
        minlength (int, optional): A minimum number of bins for the output array.
                                        Defaults to 0.
    Note:
        In the main code this function is only used with ``np.ndarray`` as an input,
        since the indexes comes from labels which are always ``np.ndarray``. If you
        want to use the result of ``bincount`` to operate with ``TorchTensor``, you
        should follow this with a call to `_dispatch.array_like_data` to transform it
        in a ``TorchTensor`` with the desired properties.
    """
    if isinstance(input, TorchTensor):
        if weights is not None:
            _check_all_torch_tensor([weights])
        return torch.bincount(input, weights=weights, minlength=minlength)
    elif isinstance(input, np.ndarray):
        if weights is not None:
            _check_all_np_ndarray([weights])
        return np.bincount(input, weights=weights, minlength=minlength)
    else:
        raise TypeError(UNKNOWN_ARRAY_TYPE)


def copy(array):
    """Returns a copy of ``array``.
    The new data is not shared with the original array"""
    if isinstance(array, TorchTensor):
        return array.clone()
    elif isinstance(array, np.ndarray):
        return array.copy()
    else:
        raise TypeError(UNKNOWN_ARRAY_TYPE)


<<<<<<< HEAD
def eye_like(array, size: int):
    """
    Create an identity matrix with the given ``size``, and the same
    dtype and device as ``array``.
    """

    if isinstance(array, TorchTensor):
        return torch.eye(size).to(array.dtype).to(array.device)
    elif isinstance(array, np.ndarray):
        return np.eye(size, dtype=array.dtype)
    else:
        raise TypeError(UNKNOWN_ARRAY_TYPE)


def list_to_array(array, data: List):
=======
def list_to_array(array, data: Union[List[int], List[List[int]]]):
>>>>>>> f62f440f
    """Create an object from data with the same type as ``array``."""
    if isinstance(array, TorchTensor):
        return torch.tensor(data).to(array.dtype).to(array.device)
    elif isinstance(array, np.ndarray):
        return np.array(data, dtype=array.dtype)
    else:
        raise TypeError(UNKNOWN_ARRAY_TYPE)


def norm(array, axis=None):
    """Compute the 2-norm (Frobenius norm for matrices) of the input array.

    This calls the equivalent of ``np.linalg.norm(array, axis=axis)``, see this
    function for more documentation.
    """
    if isinstance(array, TorchTensor):
        return np.linalg.norm(array, axis=axis)
    elif isinstance(array, np.ndarray):
        return torch.linalg.norm(array, dim=axis)
    else:
        raise TypeError(UNKNOWN_ARRAY_TYPE)


def dot(A, B):
    """Compute dot product of two arrays.

    This function has the same behavior as  ``np.dot(A, B.T)``, and assumes the
    second array is 2-dimensional.
    """
    if isinstance(A, TorchTensor):
        _check_all_torch_tensor([B])
        assert len(B.shape) == 2
        return A @ B.T
    elif isinstance(A, np.ndarray):
        _check_all_np_ndarray([B])
        shape1 = A.shape
        assert len(B.shape) == 2
        # Using matmul/@ is the recommended way in numpy docs for 2-dimensional
        # matrices
        if len(shape1) == 2:
            return A @ B.T
        else:
            return np.dot(A, B.T)
    else:
        raise TypeError(UNKNOWN_ARRAY_TYPE)


def solve(X, Y):
    """
    Computes the solution of a square system of linear equations with a unique
    solution.

    This function has the same behavior as ``numpy.linalg.solve(X, Y)``.
    """
    if isinstance(X, TorchTensor):
        _check_all_torch_tensor([Y])
        result = torch.linalg.solve(X, Y)
        return result
    elif isinstance(X, np.ndarray):
        _check_all_np_ndarray([Y])
        return np.linalg.solve(X, Y)
    else:
        raise TypeError(UNKNOWN_ARRAY_TYPE)


def sqrt(array):
    """Compute the square root  of the input array.

    This calls the equivalent of ``np.sqrt(array)``, see this
    function for more documentation.
    """
    if isinstance(array, TorchTensor):
        return torch.sqrt(array)
    elif isinstance(array, np.ndarray):
        return np.sqrt(array)
    else:
        raise TypeError(UNKNOWN_ARRAY_TYPE)


def lstsq(X, Y, rcond, driver=None):
    """
    Computes a solution to the least squares problem of a system of linear
    equations.

    Computes the vector x that approximately solves the equation ``array1 @ x =
    array2``. This function has the same behavior as ``numpy.linalg.lstsq(X,
    Y)``.

    :param rcond: Cut-off ratio for small singular values of a.
        WARNING: the default rcond=None for numpy and torch is different
        numpy -> rcond is the machine precision times max(M, N).
                with M, N being the dimensions of array1
        torch -> rcond is the machine precision,
                to have this behavior in numpy use
                rcond=-1

    :param driver: Used only in torch (ignored if numpy is used).
            Chooses the LAPACK/MAGMA function that will be used.
            Possible values: for CPU 'gels', 'gelsy', 'gelsd', 'gelss'.
                             for GPU  the only valid driver is 'gels',
                             which assumes that A is full-rank
            see https://pytorch.org/docs/stable/generated/torch.linalg.lstsq.html
            for a full description
            If None, 'gelsy' is used for CPU inputs
            and 'gels' for CUDA inputs. Default: None
    """
    if isinstance(X, TorchTensor):
        _check_all_torch_tensor([Y])
        result = torch.linalg.lstsq(X, Y, rcond=rcond, driver=driver)[0]
    elif isinstance(X, np.ndarray):
        _check_all_np_ndarray([Y])
        return np.linalg.lstsq(X, Y, rcond=rcond)[0]
        return result
    else:
        raise TypeError(UNKNOWN_ARRAY_TYPE)


def nan_to_num(
    X, nan: float = 0.0, posinf: Optional[float] = None, neginf: Optional[float] = None
):
    """Equivalent to np.nan_to_num(X, nan, posinf, neginf)"""
    if isinstance(X, TorchTensor):
        return torch.nan_to_num(X, nan=nan, posinf=posinf, neginf=neginf)
    elif isinstance(X, np.ndarray):
        return np.nan_to_num(X, nan=nan, posinf=posinf, neginf=neginf)
    else:
        raise TypeError(UNKNOWN_ARRAY_TYPE)


def concatenate(arrays: List[TorchTensor], axis: int):
    """
    Concatenate a group of arrays along a given axis.

    This function has the same behavior as ``numpy.concatenate(arrays, axis)``
    and ``torch.concatenate(arrays, axis)``.

    Passing `axis` as ``0`` is equivalent to :py:func:`numpy.vstack`, ``1`` to
    :py:func:`numpy.hstack`, and ``2`` to :py:func:`numpy.dstack`, though any
    axis index > 0 is valid.
    """
    if isinstance(arrays[0], TorchTensor):
        _check_all_torch_tensor(arrays)
        return torch.concatenate(arrays, axis)
    elif isinstance(arrays[0], np.ndarray):
        _check_all_np_ndarray(arrays)
        return np.concatenate(arrays, axis)
    else:
        raise TypeError(UNKNOWN_ARRAY_TYPE)


def index_add(output_array, input_array, index):
    """Accumulates in `output_array`
    the elements of `array`
    by adding to the indices in the order given in index.

    it is equivalent of torch's:

    output_array.index_add_(0, torch.tensor(index),input_array)

    """
    index = to_index_array(index)
    if isinstance(input_array, TorchTensor):
        _check_all_torch_tensor([output_array, input_array, index])
        output_array.index_add_(0, index, input_array)
    elif isinstance(input_array, np.ndarray):
        _check_all_np_ndarray([output_array, input_array, index])
        np.add.at(output_array, index, input_array)
    else:
        raise TypeError(UNKNOWN_ARRAY_TYPE)


def zeros_like(array, shape: Optional[List[int]] = None, requires_grad: bool = False):
    """
    Create an array filled with zeros, with the given ``shape``, and similar
    dtype, device and other options as ``array``.

    If ``shape`` is :py:obj:`None`, the array shape is used instead.
    ``requires_grad`` is only used for torch tensors, and set the corresponding
    value on the returned array.

    This is the equivalent to ``np.zeros_like(array, shape=shape)``.
    """
    if isinstance(array, TorchTensor):
        if shape is None:
            shape = array.size()

        return torch.zeros(
            shape,
            dtype=array.dtype,
            layout=array.layout,
            device=array.device,
        ).requires_grad_(requires_grad)
    elif isinstance(array, np.ndarray):
        return np.zeros_like(array, shape=shape, subok=False)
    else:
        raise TypeError(UNKNOWN_ARRAY_TYPE)


def ones_like(array, shape: Optional[List[int]] = None, requires_grad: bool = False):
    """
    Create an array filled with ones, with the given ``shape``, and similar
    dtype, device and other options as ``array``.

    If ``shape`` is :py:obj:`None`, the array shape is used instead.
    ``requires_grad`` is only used for torch tensors, and set the corresponding
    value on the returned array.

    This is the equivalent to ``np.ones_like(array, shape=shape)``.
    """

    if isinstance(array, TorchTensor):
        if shape is None:
            shape = array.size()
        return torch.ones(
            shape,
            dtype=array.dtype,
            layout=array.layout,
            device=array.device,
        ).requires_grad_(requires_grad)
    elif isinstance(array, np.ndarray):
        return np.ones_like(array, shape=shape, subok=False)
    else:
        raise TypeError(UNKNOWN_ARRAY_TYPE)


def empty_like(array, shape: Optional[List[int]] = None, requires_grad: bool = False):
    """
    Create an uninitialized array, with the given ``shape``, and similar dtype,
    device and other options as ``array``.

    If ``shape`` is :py:obj:`None`, the array shape is used instead.
    ``requires_grad`` is only used for torch tensors, and set the corresponding
    value on the returned array.

    This is the equivalent to ``np.empty_like(array, shape=shape)``.
    """
    if isinstance(array, TorchTensor):
        if shape is None:
            shape = array.size()
        return torch.empty(
            shape,
            dtype=array.dtype,
            layout=array.layout,
            device=array.device,
        ).requires_grad_(requires_grad)
    elif isinstance(array, np.ndarray):
        return np.empty_like(array, shape=shape, subok=False)
    else:
        raise TypeError(UNKNOWN_ARRAY_TYPE)


def abs(array):
    """
    Returns the absolute value of the elements in the array.

    It is equivalent of np.abs(array) and torch.abs(tensor)
    """
    if isinstance(array, np.ndarray):
        return np.abs(array)
    elif isinstance(array, TorchTensor):
        return torch.abs(array)
    else:
        raise TypeError(UNKNOWN_ARRAY_TYPE)


def sign(array):
    """
    Returns an indication of the sign of the elements in the array.

    It is equivalent of np.sign(array) and torch.sign(tensor)
    """
    if isinstance(array, np.ndarray):
        return np.sign(array)
    elif isinstance(array, TorchTensor):
        return torch.sign(array)
    else:
        raise TypeError(UNKNOWN_ARRAY_TYPE)


def rand_like(array, shape: Optional[List[int]] = None, requires_grad: bool = False):
    """
    Create an array with values randomly sampled from the uniform distribution
    in the ``[0, 1)`` interval, with the given ``shape``, and similar dtype,
    device and other options as ``array``.

    If ``shape`` is :py:obj:`None`, the array shape is used instead.
    ``requires_grad`` is only used for torch tensors, and set the corresponding
    value on the returned array.
    """

    if isinstance(array, TorchTensor):
        if shape is None:
            shape = array.shape
        return torch.rand(
            shape,
            dtype=array.dtype,
            layout=array.layout,
            device=array.device,
        ).requires_grad_(requires_grad)
    elif isinstance(array, np.ndarray):
        if shape is None:
            shape = array.shape
        return np.random.rand(*shape).astype(array.dtype)
    else:
        raise TypeError(UNKNOWN_ARRAY_TYPE)


def to(array, backend: str = None, dtype=None, device=None, requires_grad=None):
    """Convert the array to the specified backend."""
    # Convert numpy array
    if isinstance(array, np.ndarray):
        if backend is None:  # Infer the target backend
            backend = "numpy"

        # Perform the conversion
        if backend == "numpy":
            return np.array(array, dtype=dtype)

        elif backend == "torch":
            # If requires_grad is None, it is set to False by torch here
            new_array = torch.tensor(array, dtype=dtype, device=device)
            if requires_grad is not None:
                new_array.requires_grad = requires_grad
            return new_array

        else:
            raise ValueError(f"Unknown backend: {backend}")

    # Convert torch Tensor
    elif isinstance(array, torch.Tensor):
        if backend is None:  # Infer the target backend
            backend = "torch"

        # Perform the conversion
        if backend == "numpy":
            return array.detach().cpu().numpy()

        elif backend == "torch":
            # We need this to keep gradients of the tensor
            new_array = array.to(dtype=dtype, device=device)
            if requires_grad is not None:
                new_array.requires_grad = requires_grad
            return new_array

        else:
            raise ValueError(f"Unknown backend: {backend}")

    else:
        # Only numpy and torch arrays currently supported
        raise TypeError(UNKNOWN_ARRAY_TYPE)


def to_index_array(array):
    """Returns an array that is suitable for indexing a dimension of
    a different array.

    After a few checks (int, 1D), this operation will convert the dtype to
    torch.long (which is, in some torch versions, the only acceptable type
    of index tensor). Numpy arrays are left unchanged.
    """
    if len(array.shape) != 1:
        raise ValueError("Index arrays must be 1D")

    if isinstance(array, TorchTensor):
        if torch.is_floating_point(array):
            raise ValueError("Index arrays must be integers")
        return array.to(torch.long)
    elif isinstance(array, np.ndarray):
        if not np.issubdtype(array.dtype, np.integer):
            raise ValueError("Index arrays must be integers")
        return array
    else:
        raise TypeError(UNKNOWN_ARRAY_TYPE)


def unique(array, axis: Optional[int] = None):
    """Find the unique elements of an array."""
    if isinstance(array, TorchTensor):
        return torch.unique(array, dim=axis)
    elif isinstance(array, np.ndarray):
        return np.unique(array, axis=axis)


def unique_with_inverse(array, axis: Optional[int] = None):
    """Return the unique entries of `array`, along with inverse indices.

    Specifying return_inverse=True explicitly seems to be necessary, as
    there is apparently no way to mark something as a compile-time constant
    in torchscript.
    """
    if isinstance(array, TorchTensor):
        return torch.unique(array, return_inverse=True, dim=axis)
    elif isinstance(array, np.ndarray):
        return np.unique(array, return_inverse=True, axis=axis)
    else:
        raise TypeError(UNKNOWN_ARRAY_TYPE)


def where(array):
    """Return the indices where `array` is True.

    This function has the same behavior as
    ``np.where(array)``.
    """
    if isinstance(array, TorchTensor):
        return torch.where(array)
    elif isinstance(array, np.ndarray):
        return np.where(array)
    else:
        raise TypeError(UNKNOWN_ARRAY_TYPE)<|MERGE_RESOLUTION|>--- conflicted
+++ resolved
@@ -112,7 +112,6 @@
         raise TypeError(UNKNOWN_ARRAY_TYPE)
 
 
-<<<<<<< HEAD
 def eye_like(array, size: int):
     """
     Create an identity matrix with the given ``size``, and the same
@@ -127,10 +126,7 @@
         raise TypeError(UNKNOWN_ARRAY_TYPE)
 
 
-def list_to_array(array, data: List):
-=======
 def list_to_array(array, data: Union[List[int], List[List[int]]]):
->>>>>>> f62f440f
     """Create an object from data with the same type as ``array``."""
     if isinstance(array, TorchTensor):
         return torch.tensor(data).to(array.dtype).to(array.device)
