import os
import unittest

import numpy as np

import equistore
from equistore import Labels, TensorBlock, TensorMap


DATA_ROOT = os.path.join(os.path.dirname(__file__), "..", "data")


class TestSumSamples(unittest.TestCase):
    def test_sum_samples_block(self):
        tensor_se = equistore.load(
            os.path.join(DATA_ROOT, "qm7-spherical-expansion.npz"),
            use_numpy=True,
        )
        tensor_ps = equistore.load(
            os.path.join(DATA_ROOT, "qm7-power-spectrum.npz"),
            use_numpy=True,
        )
        bl1 = tensor_ps[0]

        reduce_tensor_se = equistore.sum_over_samples(
            tensor_se, sample_names=["center"]
        )
        reduce_tensor_ps = equistore.sum_over_samples(tensor_ps, sample_names="center")

        # checks that reduction over a block is the same as the tensormap operation
        reduce_block_se = equistore.sum_over_samples_block(
            tensor_se.block(0), sample_names="center"
        )
        self.assertTrue(
            np.allclose(reduce_block_se.values, reduce_tensor_se.block(0).values)
        )

        self.assertTrue(
            np.all(
                np.sum(bl1.values[:4], axis=0) == reduce_tensor_ps.block(0).values[0]
            )
        )
        self.assertTrue(
            np.all(
                np.sum(bl1.values[4:10], axis=0) == reduce_tensor_ps.block(0).values[1]
            )
        )
        self.assertTrue(
            np.all(
                np.sum(bl1.values[22:26], axis=0) == reduce_tensor_ps.block(0).values[5]
            )
        )
        self.assertTrue(
            np.all(
                np.sum(bl1.values[38:46], axis=0) == reduce_tensor_ps.block(0).values[8]
            )
        )
        self.assertTrue(
            np.all(
                np.sum(bl1.values[46:], axis=0) == reduce_tensor_ps.block(0).values[9]
            )
        )

        # Test the gradients
        gr1 = tensor_ps[0].gradient("positions").data

        self.assertTrue(
            np.all(
                np.sum(gr1[[0, 4, 8, 12]], axis=0)
                == reduce_tensor_ps.block(0).gradient("positions").data[0]
            )
        )
        self.assertTrue(
            np.all(
                np.sum(gr1[[2, 6, 10, 14]], axis=0)
                == reduce_tensor_ps.block(0).gradient("positions").data[2]
            )
        )

        self.assertTrue(
            np.all(
                np.sum(gr1[[3, 7, 11, 15]], axis=0)
                == reduce_tensor_ps.block(0).gradient("positions").data[3]
            )
        )

        self.assertTrue(
            np.all(
                np.sum(gr1[[96, 99, 102]], axis=0)
                == reduce_tensor_ps.block(0).gradient("positions").data[40]
            )
        )

        self.assertTrue(
            np.all(
                np.sum(gr1[-1], axis=0)
                == reduce_tensor_ps.block(0).gradient("positions").data[-1]
            )
        )

        # The TensorBlock with key=(8,8,8) has nothing to be summed over
        self.assertTrue(
            np.allclose(
                tensor_ps.block(
                    species_center=8, species_neighbor_1=8, species_neighbor_2=8
                ).values,
                reduce_tensor_ps.block(
                    species_center=8, species_neighbor_1=8, species_neighbor_2=8
                ).values,
            )
        )

        for ii, bl2 in enumerate(
            [tensor_se[0], tensor_se[1], tensor_se[2], tensor_se[3]]
        ):
            self.assertTrue(
                np.all(
                    np.sum(bl2.values[:4], axis=0)
                    == reduce_tensor_se.block(ii).values[0]
                )
            )
            self.assertTrue(
                np.all(
                    np.sum(bl2.values[26:32], axis=0)
                    == reduce_tensor_se.block(ii).values[6]
                )
            )
            self.assertTrue(
                np.all(
                    np.sum(bl2.values[32:38], axis=0)
                    == reduce_tensor_se.block(ii).values[7]
                )
            )
            self.assertTrue(
                np.all(
                    np.sum(bl2.values[46:], axis=0)
                    == reduce_tensor_se.block(ii).values[9]
                )
            )

    def test_reduction_block_two_samples(self):
        block_1 = TensorBlock(
            values=np.array(
                [
                    [1, 2, 4],
                    [3, 5, 6],
                    [-1.3, 26.7, 4.54],
                    [3.5, 5.3, 6.87],
                    [6.1, 35.2, 44.5],
                    [7.3, -7.65, 6.45],
                    [11, 276.0, 4.09],
                    [33, 55.5, -5.6],
                ]
            ),
            samples=Labels(
                ["samples1", "samples2", "samples3"],
                np.array(
                    [
                        [0, 0, 0],
                        [0, 0, 1],
                        [0, 0, 2],
                        [0, 1, 1],
                        [0, 1, 0],
                        [2, 1, 1],
                        [1, 1, 1],
                        [1, 0, 0],
                    ],
                    dtype=np.int32,
                ),
            ),
            components=[],
            properties=Labels(
                ["properties"], np.array([[0], [1], [5]], dtype=np.int32)
            ),
        )

        keys = Labels(
            names=["key_1", "key_2"], values=np.array([[0, 0]], dtype=np.int32)
        )
        X = TensorMap(keys, [block_1])

        reduce_X_12 = equistore.sum_over_samples(X, sample_names="samples3")
        reduce_X_23 = equistore.sum_over_samples(X, sample_names=["samples1"])
        reduce_X_2 = equistore.sum_over_samples(
            X, sample_names=["samples1", "samples3"]
        )

        self.assertTrue(
            np.all(
                np.sum(X.block(0).values[:3], axis=0) == reduce_X_12.block(0).values[0]
            )
        )
        self.assertTrue(
            np.all(
                np.sum(X.block(0).values[3:5], axis=0) == reduce_X_12.block(0).values[1]
            )
        )
        self.assertTrue(np.all(X.block(0).values[5] == reduce_X_12.block(0).values[4]))
        self.assertTrue(np.all(X.block(0).values[6] == reduce_X_12.block(0).values[3]))
        self.assertTrue(np.all(X.block(0).values[7] == reduce_X_12.block(0).values[2]))

        self.assertTrue(
            np.all(
                np.sum(X.block(0).values[[0, 7]], axis=0)
                == reduce_X_23.block(0).values[0]
            )
        )
        self.assertTrue(
            np.all(
                np.sum(X.block(0).values[[3, 5, 6]], axis=0)
                == reduce_X_23.block(0).values[4]
            )
        )

        self.assertTrue(np.all(X.block(0).values[1] == reduce_X_23.block(0).values[1]))
        self.assertTrue(np.all(X.block(0).values[2] == reduce_X_23.block(0).values[2]))
        self.assertTrue(np.all(X.block(0).values[4] == reduce_X_23.block(0).values[3]))

        self.assertTrue(
            np.all(
                np.sum(X.block(0).values[[0, 1, 2, 7]], axis=0)
                == reduce_X_2.block(0).values[0]
            )
        )
        self.assertTrue(
            np.all(
                np.sum(X.block(0).values[3:7], axis=0) == reduce_X_2.block(0).values[1]
            )
        )
        # check metadata
        self.assertTrue(
            np.all(reduce_X_12.block(0).properties == X.block(0).properties)
        )
        self.assertTrue(
            np.all(reduce_X_23.block(0).properties == X.block(0).properties)
        )
        self.assertTrue(np.all(reduce_X_2.block(0).properties == X.block(0).properties))

        samples_12 = Labels(
            names=["samples1", "samples2"],
            values=np.array([[0, 0], [0, 1], [1, 0], [1, 1], [2, 1]], dtype=np.int32),
        )
        samples_23 = Labels(
            names=["samples2", "samples3"],
            values=np.array([[0, 0], [0, 1], [0, 2], [1, 0], [1, 1]], dtype=np.int32),
        )
        samples_2 = Labels(
            names=["samples2"],
            values=np.array([[0], [1]], dtype=np.int32),
        )
        self.assertTrue(np.all(reduce_X_12.block(0).samples == samples_12))
        self.assertTrue(np.all(reduce_X_23.block(0).samples == samples_23))
        self.assertTrue(np.all(reduce_X_2.block(0).samples == samples_2))


class TestMeanSamples(unittest.TestCase):
    def test_mean_samples_block(self):
        tensor_se = equistore.load(
            os.path.join(DATA_ROOT, "qm7-spherical-expansion.npz"),
            use_numpy=True,
        )
        tensor_ps = equistore.load(
            os.path.join(DATA_ROOT, "qm7-power-spectrum.npz"),
            use_numpy=True,
        )
        bl1 = tensor_ps[0]

        reduce_tensor_se = equistore.mean_over_samples(tensor_se, sample_names="center")
        reduce_tensor_ps = equistore.mean_over_samples(
            tensor_ps, sample_names=["center"]
        )

        self.assertTrue(
            np.all(
                np.mean(bl1.values[:4], axis=0) == reduce_tensor_ps.block(0).values[0]
            )
        )

        self.assertTrue(
            np.all(
                np.allclose(
                    np.mean(bl1.values[4:10], axis=0),
                    reduce_tensor_ps.block(0).values[1],
                    rtol=1e-13,
                )
            )
        )
        self.assertTrue(
            np.all(
                np.mean(bl1.values[22:26], axis=0)
                == reduce_tensor_ps.block(0).values[5]
            )
        )
        self.assertTrue(
            np.all(
                np.mean(bl1.values[38:46], axis=0)
                == reduce_tensor_ps.block(0).values[8]
            )
        )
        self.assertTrue(
            np.all(
                np.allclose(
                    np.mean(bl1.values[46:], axis=0),
                    reduce_tensor_ps.block(0).values[9],
                    rtol=1e-13,
                )
            )
        )

        # Test the gradients
        gr1 = tensor_ps[0].gradient("positions").data

        self.assertTrue(
            np.all(
                np.allclose(
                    np.mean(gr1[[0, 4, 8, 12]], axis=0),
                    reduce_tensor_ps.block(0).gradient("positions").data[0],
                    rtol=1e-13,
                )
            )
        )
        self.assertTrue(
            np.all(
                np.allclose(
                    np.mean(gr1[[2, 6, 10, 14]], axis=0),
                    reduce_tensor_ps.block(0).gradient("positions").data[2],
                )
            )
        )

        self.assertTrue(
            np.all(
                np.mean(gr1[[3, 7, 11, 15]], axis=0)
                == reduce_tensor_ps.block(0).gradient("positions").data[3]
            )
        )

        self.assertTrue(
            np.all(
                np.allclose(
                    np.mean(gr1[[96, 99, 102]], axis=0),
                    reduce_tensor_ps.block(0).gradient("positions").data[40],
                    rtol=1e-13,
                )
            )
        )

        self.assertTrue(
            np.all(
                np.mean(gr1[-1], axis=0)
                == reduce_tensor_ps.block(0).gradient("positions").data[-1]
            )
        )

        # The TensorBlock with key=(8,8,8) has nothing to be averaged over
        self.assertTrue(
            np.allclose(
                tensor_ps.block(
                    species_center=8, species_neighbor_1=8, species_neighbor_2=8
                ).values,
                reduce_tensor_ps.block(
                    species_center=8, species_neighbor_1=8, species_neighbor_2=8
                ).values,
            )
        )

        for ii, bl2 in enumerate(
            [tensor_se[0], tensor_se[1], tensor_se[2], tensor_se[3]]
        ):
            self.assertTrue(
                np.all(
                    np.mean(bl2.values[:4], axis=0)
                    == reduce_tensor_se.block(ii).values[0]
                )
            )
            self.assertTrue(
                np.all(
                    np.allclose(
                        np.mean(bl2.values[26:32], axis=0),
                        reduce_tensor_se.block(ii).values[6],
                        rtol=1e-13,
                    )
                )
            )
            self.assertTrue(
                np.all(
                    np.allclose(
                        np.mean(bl2.values[32:38], axis=0),
                        reduce_tensor_se.block(ii).values[7],
                        rtol=1e-13,
                    )
                )
            )
            self.assertTrue(
                np.all(
                    np.allclose(
                        np.mean(bl2.values[46:], axis=0),
                        reduce_tensor_se.block(ii).values[9],
                        rtol=1e-13,
                    )
                )
            )

    def test_reduction_block_two_samples(self):
        block_1 = TensorBlock(
            values=np.array(
                [
                    [1, 2, 4],
                    [3, 5, 6],
                    [-1.3, 26.7, 4.54],
                    [3.5, 5.3, 6.87],
                    [6.1, 35.2, 44.5],
                    [7.3, -7.65, 6.45],
                    [11, 276.0, 4.09],
                    [33, 55.5, -5.6],
                ]
            ),
            samples=Labels(
                ["samples1", "samples2", "samples3"],
                np.array(
                    [
                        [0, 0, 0],
                        [0, 0, 1],
                        [0, 0, 2],
                        [0, 1, 1],
                        [0, 1, 0],
                        [2, 1, 1],
                        [1, 1, 1],
                        [1, 0, 0],
                    ],
                    dtype=np.int32,
                ),
            ),
            components=[],
            properties=Labels(
                ["properties"], np.array([[0], [1], [5]], dtype=np.int32)
            ),
        )

        keys = Labels(
            names=["key_1", "key_2"], values=np.array([[0, 0]], dtype=np.int32)
        )
        X = TensorMap(keys, [block_1])

        reduce_X_12 = equistore.mean_over_samples(X, sample_names=["samples3"])
        reduce_X_23 = equistore.mean_over_samples(X, sample_names="samples1")
        reduce_X_2 = equistore.mean_over_samples(
            X, sample_names=["samples1", "samples3"]
        )

        self.assertTrue(
            np.all(
                np.allclose(
                    np.mean(X.block(0).values[:3], axis=0),
                    reduce_X_12.block(0).values[0],
                    rtol=1e-13,
                )
            )
        )
        self.assertTrue(
            np.all(
                np.mean(X.block(0).values[3:5], axis=0)
                == reduce_X_12.block(0).values[1]
            )
        )
        self.assertTrue(np.all(X.block(0).values[5] == reduce_X_12.block(0).values[4]))
        self.assertTrue(np.all(X.block(0).values[6] == reduce_X_12.block(0).values[3]))
        self.assertTrue(np.all(X.block(0).values[7] == reduce_X_12.block(0).values[2]))

        self.assertTrue(
            np.all(
                np.mean(X.block(0).values[[0, 7]], axis=0)
                == reduce_X_23.block(0).values[0]
            )
        )
        self.assertTrue(
            np.all(
                np.allclose(
                    np.mean(X.block(0).values[[3, 5, 6]], axis=0),
                    reduce_X_23.block(0).values[4],
                    rtol=1e-13,
                )
            )
        )

        self.assertTrue(np.all(X.block(0).values[1] == reduce_X_23.block(0).values[1]))
        self.assertTrue(np.all(X.block(0).values[2] == reduce_X_23.block(0).values[2]))
        self.assertTrue(np.all(X.block(0).values[4] == reduce_X_23.block(0).values[3]))

        self.assertTrue(
            np.all(
                np.mean(X.block(0).values[[0, 1, 2, 7]], axis=0)
                == reduce_X_2.block(0).values[0]
            )
        )
        self.assertTrue(
            np.all(
                np.mean(X.block(0).values[3:7], axis=0) == reduce_X_2.block(0).values[1]
            )
        )

        # check metadata
        self.assertTrue(
            np.all(reduce_X_12.block(0).properties == X.block(0).properties)
        )
        self.assertTrue(
            np.all(reduce_X_23.block(0).properties == X.block(0).properties)
        )
        self.assertTrue(np.all(reduce_X_2.block(0).properties == X.block(0).properties))

        samples_12 = Labels(
            names=["samples1", "samples2"],
            values=np.array([[0, 0], [0, 1], [1, 0], [1, 1], [2, 1]], dtype=np.int32),
        )
        samples_23 = Labels(
            names=["samples2", "samples3"],
            values=np.array([[0, 0], [0, 1], [0, 2], [1, 0], [1, 1]], dtype=np.int32),
        )
        samples_2 = Labels(
            names=["samples2"],
            values=np.array([[0], [1]], dtype=np.int32),
        )
        self.assertTrue(np.all(reduce_X_12.block(0).samples == samples_12))
        self.assertTrue(np.all(reduce_X_23.block(0).samples == samples_23))
        self.assertTrue(np.all(reduce_X_2.block(0).samples == samples_2))


class TestReductionAllSamples(unittest.TestCase):
    def test_reduction_allsamples(self):
        block_1 = TensorBlock(
            values=np.array(
                [
                    [1, 2, 4],
                    [3, 5, 6],
                    [-1.3, 26.7, 4.54],
                ]
            ),
            samples=Labels(
                ["samples"],
                np.array(
                    [[0], [1], [2]],
                    dtype=np.int32,
                ),
            ),
            components=[],
            properties=Labels(
                ["properties"], np.array([[0], [1], [5]], dtype=np.int32)
            ),
        )
        keys = Labels(
            names=["key_1", "key_2"], values=np.array([[0, 0]], dtype=np.int32)
        )
        X = TensorMap(keys, [block_1])

        sum_X = equistore.sum_over_samples(X, sample_names=["samples"])
        mean_X = equistore.mean_over_samples(X, sample_names=["samples"])
        var_X = equistore.var_over_samples(X, sample_names=["samples"])
        std_X = equistore.std_over_samples(X, sample_names=["samples"])

        self.assertTrue(equistore.equal_metadata(sum_X, mean_X))
        self.assertTrue(equistore.equal_metadata(sum_X, std_X))
        self.assertTrue(equistore.equal_metadata(mean_X, var_X))
        self.assertTrue(sum_X[0].samples == Labels.single())
        self.assertTrue(std_X[0].samples == Labels.single())

        self.assertTrue(np.all(sum_X[0].values == np.sum(X[0].values, axis=0)))
        self.assertTrue(np.all(mean_X[0].values == np.mean(X[0].values, axis=0)))
        self.assertTrue(np.allclose(std_X[0].values, np.std(X[0].values, axis=0)))
        self.assertTrue(np.allclose(var_X[0].values, np.var(X[0].values, axis=0)))


class TestStdSamples(unittest.TestCase):
    def test_std_samples_block(self):
        tensor_se = equistore.load(
            os.path.join(DATA_ROOT, "qm7-spherical-expansion.npz"),
            use_numpy=True,
        )
        tensor_ps = equistore.load(
            os.path.join(DATA_ROOT, "qm7-power-spectrum.npz"),
            use_numpy=True,
        )
        # tensor_ps = equistore.remove_gradients(tensor_ps)
        tensor_se = equistore.remove_gradients(tensor_se)

        bl1 = tensor_ps[0]

        reduce_tensor_se = equistore.std_over_samples(tensor_se, sample_names="center")
        reduce_tensor_ps = equistore.std_over_samples(
            tensor_ps, sample_names=["center"]
        )

        self.assertTrue(
            np.allclose(
                np.std(bl1.values[:4], axis=0),
                reduce_tensor_ps.block(0).values[0],
                rtol=1e-13,
            )
        )

        self.assertTrue(
            np.all(
                np.allclose(
                    np.std(bl1.values[4:10], axis=0),
                    reduce_tensor_ps.block(0).values[1],
                    rtol=1e-13,
                )
            )
        )
        self.assertTrue(
            np.allclose(
                np.std(bl1.values[22:26], axis=0),
                reduce_tensor_ps.block(0).values[5],
                rtol=1e-13,
            )
        )
        self.assertTrue(
            np.allclose(
                np.std(bl1.values[38:46], axis=0),
                reduce_tensor_ps.block(0).values[8],
                rtol=1e-13,
            )
        )
        self.assertTrue(
            np.all(
                np.allclose(
                    np.std(bl1.values[46:], axis=0),
                    reduce_tensor_ps.block(0).values[9],
                    rtol=1e-13,
                )
            )
        )

        # Test the gradients
        gr1 = tensor_ps[0].gradient("positions")

        XdX = get_XdX(block=tensor_ps[0], gradient=gr1, der_index=[0, 4, 8, 12])
        self.assertTrue(
            np.all(
                np.allclose(
                    (
                        np.mean(XdX, axis=0)
                        - np.mean(bl1.values[:4], axis=0)
                        * np.mean(gr1.data[[0, 4, 8, 12]], axis=0)
                    )
                    / np.std(bl1.values[:4], axis=0),
                    reduce_tensor_ps.block(0).gradient("positions").data[0],
                    rtol=1e-13,
                )
            )
        )
        XdX = get_XdX(block=tensor_ps[0], gradient=gr1, der_index=[2, 6, 10, 14])
        self.assertTrue(
            np.all(
                np.allclose(
                    (
                        np.mean(XdX, axis=0)
                        - np.mean(bl1.values[:4], axis=0)
                        * np.mean(gr1.data[[2, 6, 10, 14]], axis=0)
                    )
                    / np.std(bl1.values[:4], axis=0),
                    reduce_tensor_ps.block(0).gradient("positions").data[2],
                )
            )
        )

        XdX = get_XdX(block=tensor_ps[0], gradient=gr1, der_index=[3, 7, 11, 15])
        self.assertTrue(
            np.allclose(
                (
                    np.mean(XdX, axis=0)
                    - np.mean(bl1.values[:4], axis=0)
                    * np.mean(gr1.data[[3, 7, 11, 15]], axis=0)
                )
                / np.std(bl1.values[:4], axis=0),
                reduce_tensor_ps.block(0).gradient("positions").data[3],
            )
        )

        XdX = get_XdX(block=tensor_ps[0], gradient=gr1, der_index=[96, 99, 102])
        idx = [
            i
            for i in range(len(bl1.samples))
            if bl1.samples[i][0] == bl1.samples[gr1.samples[96][0]][0]
        ]

        self.assertTrue(
            np.allclose(
                (
                    np.mean(XdX, axis=0)
                    - np.mean(bl1.values[idx], axis=0)
                    * np.mean(gr1.data[[96, 99, 102]], axis=0)
                )
                / np.std(bl1.values[idx], axis=0),
                reduce_tensor_ps.block(0).gradient("positions").data[40],
                rtol=1e-13,
            )
        )

        # The TensorBlock with key=(8,8,8) has nothing to be averaged over
        values = reduce_tensor_ps.block(
            species_center=8, species_neighbor_1=8, species_neighbor_2=8
        ).values
        self.assertTrue(
            np.allclose(
                np.zeros(values.shape),
                values,
            )
        )

        for ii, bl2 in enumerate(
            [tensor_se[0], tensor_se[1], tensor_se[2], tensor_se[3]]
        ):
            self.assertTrue(
                np.allclose(
                    np.std(bl2.values[:4], axis=0),
                    reduce_tensor_se.block(ii).values[0],
                    rtol=1e-13,
                )
            )
            self.assertTrue(
                np.all(
                    np.allclose(
                        np.std(bl2.values[26:32], axis=0),
                        reduce_tensor_se.block(ii).values[6],
                        rtol=1e-13,
                    )
                )
            )
            self.assertTrue(
                np.all(
                    np.allclose(
                        np.std(bl2.values[32:38], axis=0),
                        reduce_tensor_se.block(ii).values[7],
                        rtol=1e-13,
                    )
                )
            )
            self.assertTrue(
                np.all(
                    np.allclose(
                        np.std(bl2.values[46:], axis=0),
                        reduce_tensor_se.block(ii).values[9],
                        rtol=1e-13,
                    )
                )
            )

    def test_reduction_block_two_samples(self):
        block_1 = TensorBlock(
            values=np.array(
                [
                    [1, 2, 4],
                    [3, 5, 6],
                    [-1.3, 26.7, 4.54],
                    [3.5, 5.3, 6.87],
                    [6.1, 35.2, 44.5],
                    [7.3, -7.65, 6.45],
                    [11, 276.0, 4.09],
                    [33, 55.5, -5.6],
                ]
            ),
            samples=Labels(
                ["samples1", "samples2", "samples3"],
                np.array(
                    [
                        [0, 0, 0],
                        [0, 0, 1],
                        [0, 0, 2],
                        [0, 1, 1],
                        [0, 1, 0],
                        [2, 1, 1],
                        [1, 1, 1],
                        [1, 0, 0],
                    ],
                    dtype=np.int32,
                ),
            ),
            components=[],
            properties=Labels(
                ["properties"], np.array([[0], [1], [5]], dtype=np.int32)
            ),
        )

        keys = Labels(
            names=["key_1", "key_2"], values=np.array([[0, 0]], dtype=np.int32)
        )
        X = TensorMap(keys, [block_1])

        reduce_X_12 = equistore.std_over_samples(X, sample_names=["samples3"])
        reduce_X_23 = equistore.std_over_samples(X, sample_names="samples1")
        reduce_X_2 = equistore.std_over_samples(
            X, sample_names=["samples1", "samples3"]
        )

        self.assertTrue(
            np.all(
                np.allclose(
                    np.std(X.block(0).values[:3], axis=0),
                    reduce_X_12.block(0).values[0],
                    rtol=1e-13,
                )
            )
        )
        self.assertTrue(
            np.allclose(
                np.std(X.block(0).values[3:5], axis=0),
                reduce_X_12.block(0).values[1],
                rtol=1e-13,
            )
        )
        self.assertTrue(np.all(np.array([0.0]) == reduce_X_12.block(0).values[4]))
        self.assertTrue(np.all(np.array([0.0]) == reduce_X_12.block(0).values[3]))
        self.assertTrue(np.all(np.array([0.0]) == reduce_X_12.block(0).values[2]))

        self.assertTrue(
            np.all(
                np.std(X.block(0).values[[0, 7]], axis=0)
                == reduce_X_23.block(0).values[0]
            )
        )
        self.assertTrue(
            np.all(
                np.allclose(
                    np.std(X.block(0).values[[3, 5, 6]], axis=0),
                    reduce_X_23.block(0).values[4],
                    rtol=1e-13,
                )
            )
        )

        self.assertTrue(np.all(np.array([0.0]) == reduce_X_23.block(0).values[1]))
        self.assertTrue(np.all(np.array([0.0]) == reduce_X_23.block(0).values[2]))
        self.assertTrue(np.all(np.array([0.0]) == reduce_X_23.block(0).values[3]))

        self.assertTrue(
            np.allclose(
                np.std(X.block(0).values[[0, 1, 2, 7]], axis=0),
                reduce_X_2.block(0).values[0],
                rtol=1e-13,
            )
        )
        self.assertTrue(
            np.all(
                np.std(X.block(0).values[3:7], axis=0) == reduce_X_2.block(0).values[1]
            )
        )

        # check metadata
        self.assertTrue(
            np.all(reduce_X_12.block(0).properties == X.block(0).properties)
        )
        self.assertTrue(
            np.all(reduce_X_23.block(0).properties == X.block(0).properties)
        )
        self.assertTrue(np.all(reduce_X_2.block(0).properties == X.block(0).properties))

        samples_12 = Labels(
            names=["samples1", "samples2"],
            values=np.array([[0, 0], [0, 1], [1, 0], [1, 1], [2, 1]], dtype=np.int32),
        )
        samples_23 = Labels(
            names=["samples2", "samples3"],
            values=np.array([[0, 0], [0, 1], [0, 2], [1, 0], [1, 1]], dtype=np.int32),
        )
        samples_2 = Labels(
            names=["samples2"],
            values=np.array([[0], [1]], dtype=np.int32),
        )
        self.assertTrue(np.all(reduce_X_12.block(0).samples == samples_12))
        self.assertTrue(np.all(reduce_X_23.block(0).samples == samples_23))
        self.assertTrue(np.all(reduce_X_2.block(0).samples == samples_2))

    def test_reduction_of_one_element(self):
        block_1 = TensorBlock(
            values=np.array([[1, 2, 4], [3, 5, 6], [-1.3, 26.7, 4.54]]),
            samples=Labels(
                ["samples1", "samples2"],
                np.array(
                    [[0, 0], [1, 1], [2, 2]],
                    dtype=np.int32,
                ),
            ),
            components=[],
            properties=Labels(
                ["properties"], np.array([[0], [1], [5]], dtype=np.int32)
            ),
        )

        block_1.add_gradient(
            parameter="parameter",
            data=np.array([[1, 2, 3], [3, 4, 5], [5, 6, 7.8]]),
            samples=Labels(
                ["sample", "samples2"],
                np.array(
                    [[0, 0], [1, 1], [2, 2]],
                    dtype=np.int32,
                ),
            ),
            components=[],
        )

        keys = Labels(names=["key_1"], values=np.array([[0]], dtype=np.int32))
        X = TensorMap(keys, [block_1])

        add_X = equistore.sum_over_samples(X, sample_names=["samples1"])
        mean_X = equistore.mean_over_samples(X, sample_names=["samples1"])
        var_X = equistore.var_over_samples(X, sample_names=["samples1"])
        std_X = equistore.std_over_samples(X, sample_names=["samples1"])

        # print(add_X[0])
        # print(X[0].values, add_X[0].values)
        self.assertTrue(np.all(X[0].values == add_X[0].values))
        self.assertTrue(np.all(X[0].values == mean_X[0].values))
        self.assertTrue(equistore.equal(add_X, mean_X))
        self.assertTrue(equistore.equal_metadata(add_X, var_X))
        self.assertTrue(equistore.equal_metadata(mean_X, std_X))

        self.assertTrue(np.all(np.zeros((3, 3)) == std_X[0].values))
        self.assertTrue(equistore.equal(var_X, std_X))

        # Gradients
        grad_sample_label = Labels(
            names=["sample", "samples2"],
            values=np.array(
                [[0, 0], [1, 1], [2, 2]],
                dtype=np.int32,
            ),
        )
        self.assertTrue(
            std_X[0].gradient("parameter").samples.names == grad_sample_label.names
        )
        self.assertTrue(
            np.all(std_X[0].gradient("parameter").samples == grad_sample_label)
        )
        self.assertTrue(
            np.all(
                X[0].gradient("parameter").data == add_X[0].gradient("parameter").data
            )
        )
        self.assertTrue(
            np.all(
                X[0].gradient("parameter").data == mean_X[0].gradient("parameter").data
            )
        )
        self.assertTrue(np.all(np.zeros((3, 3)) == std_X[0].gradient("parameter").data))
        self.assertTrue(np.all(np.zeros((3, 3)) == var_X[0].gradient("parameter").data))


class TestZeroSamples(unittest.TestCase):
    def test_zeros_sample_block(self):
        block = TensorBlock(
            values=np.zeros([0, 1]),
            properties=Labels(["prop"], np.zeros([1, 1], dtype=int)),
            samples=Labels(["structure"], np.empty((0, 1), dtype=np.int32)),
            components=[],
        )

        result_block = TensorBlock(
            values=np.zeros([0, 1]),
            properties=Labels(["prop"], np.zeros([1, 1], dtype=int)),
            samples=Labels([], np.empty((0, 0), dtype=np.int32)),
            components=[],
        )

        tensor = TensorMap(Labels.single(), [block])
        result_tensor = TensorMap(Labels.single(), [result_block])

        tensor_sum = equistore.sum_over_samples(tensor, "structure")
        tensor_mean = equistore.mean_over_samples(tensor, "structure")
        tensor_std = equistore.std_over_samples(tensor, "structure")
        tensor_var = equistore.var_over_samples(tensor, "structure")

        self.assertTrue(equistore.equal(result_tensor, tensor_sum))
        self.assertTrue(equistore.equal(result_tensor, tensor_mean))
        self.assertTrue(equistore.equal(result_tensor, tensor_var))
        self.assertTrue(equistore.equal(result_tensor, tensor_std))

        block = TensorBlock(
            values=np.zeros([0, 1]),
            properties=Labels(["prop"], np.zeros([1, 1], dtype=int)),
            samples=Labels(["structure", "s1"], np.empty((0, 1), dtype=np.int32)),
            components=[],
        )

        result_block = TensorBlock(
            values=np.zeros([0, 1]),
            properties=Labels(["prop"], np.zeros([1, 1], dtype=int)),
            samples=Labels(["s1"], np.empty((0, 1), dtype=np.int32)),
            components=[],
        )

        tensor = TensorMap(Labels.single(), [block])
        result_tensor = TensorMap(Labels.single(), [result_block])

        tensor_sum = equistore.sum_over_samples(tensor, "structure")
        tensor_mean = equistore.mean_over_samples(tensor, "structure")
        tensor_std = equistore.std_over_samples(tensor, "structure")
        tensor_var = equistore.var_over_samples(tensor, "structure")

        self.assertTrue(equistore.equal(result_tensor, tensor_sum))
        self.assertTrue(equistore.equal(result_tensor, tensor_mean))
        self.assertTrue(equistore.equal(result_tensor, tensor_var))
        self.assertTrue(equistore.equal(result_tensor, tensor_std))

    def test_zeros_sample_block_gradient(self):
        block = TensorBlock(
            values=np.array(
                [[1, 2, 4], [3, 5, 6], [-1.3, 26.7, 4.54], [3.5, 5.3, 6.87]]
            ),
            samples=Labels(
                ["structure", "samples1"],
                np.array(
                    [
                        [0, 0],
                        [0, 1],
                        [1, 0],
                        [1, 1],
                    ],
                    dtype=np.int32,
                ),
            ),
            components=[],
            properties=Labels(
                ["properties"], np.array([[0], [1], [5]], dtype=np.int32)
            ),
        )

        block.add_gradient(
            parameter="positions",
            data=np.zeros((0, 3)),
            samples=Labels(
                ["sample", "structure", "atom"], np.empty((0, 3), dtype=np.int32)
            ),
            components=[],
        )

        sum_block = TensorBlock(
            values=np.array([[-0.3, 28.7, 8.54], [6.5, 10.3, 12.87]]),
            samples=Labels(
                ["samples1"],
                np.array(
                    [[0], [1]],
                    dtype=np.int32,
                ),
            ),
            components=[],
            properties=Labels(
                ["properties"], np.array([[0], [1], [5]], dtype=np.int32)
            ),
        )

        sum_block.add_gradient(
            parameter="positions",
            data=np.zeros((0, 3)),
            samples=Labels(
                ["sample", "structure", "atom"], np.empty((0, 3), dtype=np.int32)
            ),
            components=[],
        )

        tensor = TensorMap(Labels.single(), [block])
        tensor_sum_result = TensorMap(Labels.single(), [sum_block])

        tensor_sum = equistore.sum_over_samples(tensor, "structure")
        tensor_mean = equistore.mean_over_samples(tensor, "structure")
        tensor_std = equistore.std_over_samples(tensor, "structure")
        tensor_var = equistore.var_over_samples(tensor, "structure")

        self.assertTrue(equistore.allclose(tensor_sum_result, tensor_sum, atol=1e-14))
<<<<<<< HEAD
        self.assertTrue(equistore.equal(tensor_sum, tensor_mean, only_metadata=True))
        self.assertTrue(equistore.equal(tensor_sum, tensor_var, only_metadata=True))
        self.assertTrue(equistore.equal(tensor_sum, tensor_std, only_metadata=True))
=======
        self.assertTrue(equistore.equal_metadata(tensor_sum, tensor_mean))
        self.assertTrue(equistore.equal_metadata(tensor_sum, tensor_variance))
        self.assertTrue(equistore.equal_metadata(tensor_sum, tensor_std))
>>>>>>> 1a495992


# TODO: add tests with torch & torch scripting/tracing
def get_XdX(block, gradient, der_index):
    XdX = []
    for ig in der_index:
        idx = gradient.samples[ig][0]
        XdX.append(block.values[idx] * gradient.data[ig])
    return np.stack(XdX)


if __name__ == "__main__":
    unittest.main()<|MERGE_RESOLUTION|>--- conflicted
+++ resolved
@@ -1067,15 +1067,9 @@
         tensor_var = equistore.var_over_samples(tensor, "structure")
 
         self.assertTrue(equistore.allclose(tensor_sum_result, tensor_sum, atol=1e-14))
-<<<<<<< HEAD
-        self.assertTrue(equistore.equal(tensor_sum, tensor_mean, only_metadata=True))
-        self.assertTrue(equistore.equal(tensor_sum, tensor_var, only_metadata=True))
-        self.assertTrue(equistore.equal(tensor_sum, tensor_std, only_metadata=True))
-=======
         self.assertTrue(equistore.equal_metadata(tensor_sum, tensor_mean))
-        self.assertTrue(equistore.equal_metadata(tensor_sum, tensor_variance))
+        self.assertTrue(equistore.equal_metadata(tensor_sum, tensor_var))
         self.assertTrue(equistore.equal_metadata(tensor_sum, tensor_std))
->>>>>>> 1a495992
 
 
 # TODO: add tests with torch & torch scripting/tracing
