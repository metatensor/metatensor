#!/usr/bin/env python
import os

from pycparser import c_ast, parse_file


<<<<<<< HEAD
ROOT = os.path.join(os.path.dirname(__file__), "..", "..")
FAKE_INCLUDES = os.path.join(ROOT, "python", "scripts", "include")
VENDORED_INCLUDES = os.path.join(ROOT, "metatensor-core", "include", "vendored")
=======
ROOT = os.path.realpath(os.path.join(os.path.dirname(__file__), "..", ".."))
FAKE_INCLUDES = [
    os.path.join(ROOT, "python", "scripts", "include"),
    os.path.join(ROOT, "scripts", "include"),
]
>>>>>>> 698d4c78
METATENSOR_HEADER = os.path.relpath(
    os.path.join(ROOT, "metatensor-core", "include", "metatensor.h")
)

DLPACK_TYPES = {
    "DLPackVersion",
    "DLDevice",
    "DLDataType",
    "DLTensor",
    "DLManagedTensorVersioned",
}

DLPACK_ENUMS = {
    "DLDeviceType",
}


class Function:
    def __init__(self, name, restype):
        self.name = name
        self.restype = restype
        self.args = []

    def add_arg(self, arg):
        self.args.append(arg)


class Struct:
    def __init__(self, name):
        self.name = name
        self.members = {}

    def add_member(self, name, type):
        self.members[name] = type


class Enum:
    def __init__(self, name):
        self.name = name
        self.values = {}

    def add_value(self, name, value):
        self.values[name] = value


class AstVisitor(c_ast.NodeVisitor):
    def __init__(self):
        self.functions = []
        self.enums = []
        self.structs = []
        self.types = {}
        self.defines = {}

    def visit_Decl(self, node):
        if not node.name or not node.name.startswith("mts_"):
            return

        # only visit function declarations
        if not isinstance(node.type, c_ast.FuncDecl):
            return

        function = Function(node.name, node.type.type)
        if node.type.args:
            for parameter in node.type.args.params:
                # C functions with no arguments have a single `void` parameter
                if isinstance(parameter.type, c_ast.TypeDecl) and isinstance(
                    parameter.type.type, c_ast.IdentifierType
                ):
                    if parameter.type.type.names[0] == "void":
                        continue
                function.add_arg(parameter.type)
        self.functions.append(function)

    def visit_Typedef(self, node):
        if (
            not node.name.startswith("mts_")
            and node.name not in DLPACK_TYPES
            and node.name not in DLPACK_ENUMS
        ):
            return

        if isinstance(node.type.type, c_ast.Enum):
            enum = Enum(node.name)
            if node.type.type.values:
                for enumerator in node.type.type.values.enumerators:
                    enum.add_value(enumerator.name, enumerator.value.value)
            self.enums.append(enum)

        elif isinstance(node.type.type, c_ast.Struct):
            # handle `typedef struct { ... } name;`
            struct = Struct(node.name)

            if node.type.type.decls is not None:
                for member in node.type.type.decls:
                    struct.add_member(member.name, member.type)

            self.structs.append(struct)

        else:
            self.types[node.name] = node.type.type

    def visit_Struct(self, node):
        if node.name in DLPACK_TYPES and node.decls:
            # check if this struct has already been covered by a typedef
            if any(s.name == node.name for s in self.structs):
                return

            struct = Struct(node.name)
            for member in node.decls:
                struct.add_member(member.name, member.type)
            self.structs.append(struct)


def parse(file):
<<<<<<< HEAD
    cpp_args = ["-E", f"-I{FAKE_INCLUDES}", f"-I{VENDORED_INCLUDES}"]
=======
    cpp_args = ["-E"]
    for path in FAKE_INCLUDES:
        cpp_args += ["-I", path]
>>>>>>> 698d4c78
    ast = parse_file(file, use_cpp=True, cpp_path="gcc", cpp_args=cpp_args)

    visitor = AstVisitor()
    visitor.visit(ast)

    with open(file) as fd:
        for line in fd:
            if "#define" in line:
                split = line.split()
                if len(split) < 3:
                    continue

                name = split[1]
                if name == "METATENSOR_H" or not (
                    name.startswith("MTS_") or name.startswith("DLPACK_")
                ):
                    continue
                value = split[2]

                visitor.defines[name] = value
    return visitor


def c_type_name(name):
    if name in DLPACK_ENUMS:
        return "ctypes.c_int32"
    # add a 'c_' prefix to DLPack types, but not to mts_ types
    elif name in DLPACK_TYPES:
        return f"c_{name}"
    elif name.startswith("mts_"):
        return name
    elif name == "uintptr_t":
        return "c_uintptr_t"
    elif name == "void":
        return "None"
    elif name == "uint8_t":
        return "ctypes.c_uint8"
    elif name == "uint16_t":
        return "ctypes.c_uint16"
    elif name == "int32_t":
        return "ctypes.c_int32"
    elif name == "uint32_t":
        return "ctypes.c_uint32"
    elif name == "int64_t":
        return "ctypes.c_int64"
    elif name == "uint64_t":
        return "ctypes.c_uint64"
    else:
        return "ctypes.c_" + name


def _typedecl_name(type):
    assert isinstance(type, c_ast.TypeDecl)
    if isinstance(type.type, c_ast.Struct):
        return type.type.name
    elif isinstance(type.type, c_ast.Enum):
        return type.type.name
    else:
        assert len(type.type.names) == 1
        return type.type.names[0]


def funcdecl_to_ctypes(type):
    restype = type_to_ctypes(type.type)
    args = []
    if type.args:
        args = [type_to_ctypes(t.type) for t in type.args.params]

    return f"CFUNCTYPE({restype}, {', '.join(args)})"


def type_to_ctypes(type):
    if isinstance(type, c_ast.PtrDecl):
        if isinstance(type.type, c_ast.PtrDecl):
            if isinstance(type.type.type, c_ast.TypeDecl):
                name = _typedecl_name(type.type.type)
                if name == "char":
                    return "POINTER(ctypes.c_char_p)"
                elif name == "uint8_t":
                    return "POINTER(ctypes.c_char_p)"

                name = c_type_name(name)
                return f"POINTER(POINTER({name}))"
            elif isinstance(type.type.type, c_ast.PtrDecl):
                assert isinstance(type.type.type.type, c_ast.TypeDecl)
                assert _typedecl_name(type.type.type.type) == "char"
                return "POINTER(POINTER(ctypes.c_char_p))"

        elif isinstance(type.type, c_ast.TypeDecl):
            name = _typedecl_name(type.type)
            if name == "void":
                return "ctypes.c_void_p"
            elif name == "char":
                return "ctypes.c_char_p"
            elif name == "uint8_t":
                return "ctypes.c_char_p"
            else:
                return f"POINTER({c_type_name(name)})"

        elif isinstance(type.type, c_ast.FuncDecl):
            return funcdecl_to_ctypes(type.type)

    else:
        # not a pointer
        if isinstance(type, c_ast.TypeDecl):
            return c_type_name(_typedecl_name(type))
        elif isinstance(type, c_ast.IdentifierType):
            return c_type_name(type.names[0])
        elif isinstance(type, c_ast.ArrayDecl):
            if isinstance(type.dim, c_ast.Constant):
                size = type.dim.value
            else:
                raise Exception("dynamically sized arrays are not supported")

            return f"{type_to_ctypes(type.type)} * {size}"
        elif isinstance(type, c_ast.FuncDecl):
            return funcdecl_to_ctypes(type)

    raise Exception(f"Unknown type: {type.__class__}")


def generate_enums(file, enums):
    for enum in enums:
        # a bit of a hack to not generate python enums for C enums
        if not enum.name.startswith("mts_"):
            for name, value in enum.values.items():
                file.write(f"{name} = {value}\n")
        else:
            file.write(f"\n\nclass {c_type_name(enum.name)}(enum.Enum):\n")
            for name, value in enum.values.items():
                file.write(f"    {name} = {value}\n")


def generate_structs(file, structs):
    # sort structs to have dependencies defined before users
    sorted_structs = []
    names = [s.name for s in structs]
    while len(sorted_structs) != len(structs):
        newly_added = 0
        for struct in structs:
            if struct in sorted_structs:
                continue

            can_be_added = True
            for member in struct.members.values():
                # find the base type of the member
                base_type = member
                while isinstance(base_type, c_ast.PtrDecl):
                    base_type = base_type.type

                if isinstance(base_type, c_ast.TypeDecl) and isinstance(
                    base_type.type, c_ast.Struct
                ):
                    member_name = base_type.type.name
                    if member_name in names and member_name != struct.name:
                        # is the dependency already in sorted_structs?
                        if not any(s.name == member_name for s in sorted_structs):
                            can_be_added = False
                            break

            if can_be_added:
                sorted_structs.append(struct)
                newly_added += 1

        if newly_added == 0:
            raise Exception("cyclic dependency in structs")

    for struct in sorted_structs:
        file.write(f"\n\nclass {c_type_name(struct.name)}(ctypes.Structure):\n")
        file.write("    pass\n")

        if len(struct.members) == 0:
            continue

        file.write(f"\n{c_type_name(struct.name)}._fields_ = [\n")
        for name, type in struct.members.items():
            file.write(f'    ("{name}", {type_to_ctypes(type)}),\n')
        file.write("]\n")


def generate_functions(file, functions):
    file.write("\n\ndef setup_functions(lib):\n")
    file.write("    from .status import _check_status\n")

    for function in functions:
        file.write(f"\n    lib.{function.name}.argtypes = [")
        args = [type_to_ctypes(arg) for arg in function.args]

        if args == ["None"]:
            args = []

        for arg in args:
            file.write(f"\n        {arg},")
        file.write("\n    ]\n")

        restype = type_to_ctypes(function.restype)
        if restype == "mts_status_t":
            restype = "_check_status"

        file.write(f"    lib.{function.name}.restype = {restype}\n")


def generate_declarations():
    data = parse(METATENSOR_HEADER)

    outpath = os.path.join(
        ROOT,
        "python",
        "metatensor_core",
        "metatensor",
        "_c_api.py",
    )
    with open(outpath, "w") as file:
        file.write(
            '''# fmt: off
# flake8: noqa
"""
This file declares the C-API corresponding to metatensor.h, in a way compatible
with the ctypes Python module.

This file is automatically generated by `python/scripts/generate-declarations.py`,
do not edit it manually!
"""

import ctypes
import enum
import platform
from ctypes import CFUNCTYPE, POINTER


arch = platform.architecture()[0]
if arch == "32bit":
    c_uintptr_t = ctypes.c_uint32
elif arch == "64bit":
    c_uintptr_t = ctypes.c_uint64

'''
        )
        for name, value in data.defines.items():
            file.write(f"{name} = {value}\n")
        file.write("\n\n")

        for name, c_type in data.types.items():
            if name == "mts_create_array_callback_t":
                continue
            file.write(f"{c_type_name(name)} = {type_to_ctypes(c_type)}\n")

        generate_enums(file, data.enums)
        generate_structs(file, data.structs)

        file.write("\n\n")
        callback_type = type_to_ctypes(data.types["mts_create_array_callback_t"])
        file.write(f"{c_type_name('mts_create_array_callback_t')} = {callback_type}\n")

        generate_functions(file, data.functions)


if __name__ == "__main__":
    generate_declarations()<|MERGE_RESOLUTION|>--- conflicted
+++ resolved
@@ -4,17 +4,12 @@
 from pycparser import c_ast, parse_file
 
 
-<<<<<<< HEAD
-ROOT = os.path.join(os.path.dirname(__file__), "..", "..")
-FAKE_INCLUDES = os.path.join(ROOT, "python", "scripts", "include")
-VENDORED_INCLUDES = os.path.join(ROOT, "metatensor-core", "include", "vendored")
-=======
 ROOT = os.path.realpath(os.path.join(os.path.dirname(__file__), "..", ".."))
 FAKE_INCLUDES = [
     os.path.join(ROOT, "python", "scripts", "include"),
     os.path.join(ROOT, "scripts", "include"),
 ]
->>>>>>> 698d4c78
+VENDORED_INCLUDES = os.path.join(ROOT, "metatensor-core", "include", "vendored")
 METATENSOR_HEADER = os.path.relpath(
     os.path.join(ROOT, "metatensor-core", "include", "metatensor.h")
 )
@@ -118,7 +113,7 @@
 
     def visit_Struct(self, node):
         if node.name in DLPACK_TYPES and node.decls:
-            # check if this struct has already been covered by a typedef
+            # check if we already have this struct from a typedef
             if any(s.name == node.name for s in self.structs):
                 return
 
@@ -129,13 +124,10 @@
 
 
 def parse(file):
-<<<<<<< HEAD
-    cpp_args = ["-E", f"-I{FAKE_INCLUDES}", f"-I{VENDORED_INCLUDES}"]
-=======
     cpp_args = ["-E"]
     for path in FAKE_INCLUDES:
         cpp_args += ["-I", path]
->>>>>>> 698d4c78
+    cpp_args += ["-I", VENDORED_INCLUDES]
     ast = parse_file(file, use_cpp=True, cpp_path="gcc", cpp_args=cpp_args)
 
     visitor = AstVisitor()
