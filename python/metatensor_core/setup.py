--- conflicted
+++ resolved
@@ -315,14 +315,11 @@
             "sdist": sdist_generate_data,
         },
         package_data={
-            "metatensor-core": [
-                "metatensor/core/lib/*",
-                "metatensor/core/include/*",
-<<<<<<< HEAD
-                "core/include/vendored/**",
-=======
-                "metatensor/core/include/metatensor/*",
->>>>>>> 698d4c78
-            ]
+         "metatensor-core": [
+             "metatensor/core/lib/*",
+             "metatensor/core/include/*",
+             "metatensor/core/include/metatensor/*",
+             "metatensor/core/include/vendored/**",
+         ]
         },
     )