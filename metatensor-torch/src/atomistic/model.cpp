#include <cstring>
#include <cctype>

#include <array>
#include <sstream>
#include <algorithm>
#include <filesystem>

#include <torch/torch.h>
#include <nlohmann/json.hpp>

#include <metatensor.hpp>

#include "metatensor/torch/atomistic/model.hpp"
#include "metatensor/torch/misc.hpp"

#include "../internal/shared_libraries.hpp"

using namespace metatensor_torch;

static void read_vector_string_json(
    std::vector<std::string>& output,
    const nlohmann::json& array,
    const std::string& context
) {
    if (!array.is_array()) {
        throw std::runtime_error(context + " must be an array");
    }
    for (const auto& value: array) {
        if (!value.is_string()) {
            throw std::runtime_error(context + " must be an array of string");
        }
        output.emplace_back(value);
    }
}

template<typename T>
static void read_vector_int_json(
    std::vector<T>& output,
    const nlohmann::json& array,
    const std::string& context
) {
    if (!array.is_array()) {
        throw std::runtime_error(context + " must be an array");
    }
    for (const auto& value: array) {
        if (!value.is_number_integer()) {
            throw std::runtime_error(context + " must be an array of integers");
        }
        output.emplace_back(value);
    }
}

/******************************************************************************/

void ModelOutputHolder::set_quantity(std::string quantity) {
    if (valid_quantity(quantity)) {
        validate_unit(quantity, unit_);
    }

    this->quantity_ = std::move(quantity);
}

void ModelOutputHolder::set_unit(std::string unit) {
    validate_unit(quantity_, unit);
    this->unit_ = std::move(unit);
}

static nlohmann::json model_output_to_json(const ModelOutputHolder& self) {
    nlohmann::json result;

    result["class"] = "ModelOutput";
    result["quantity"] = self.quantity();
    result["unit"] = self.unit();
    result["per_atom"] = self.per_atom;
    result["explicit_gradients"] = self.explicit_gradients;

    return result;
}

std::string ModelOutputHolder::to_json() const {
    return model_output_to_json(*this).dump(/*indent*/4, /*indent_char*/' ', /*ensure_ascii*/ true);
}

static ModelOutput model_output_from_json(const nlohmann::json& data) {
    if (!data.is_object()) {
        throw std::runtime_error("invalid JSON data for ModelOutput, expected an object");
    }

    if (!data.contains("class") || !data["class"].is_string()) {
        throw std::runtime_error("expected 'class' in JSON for ModelOutput, did not find it");
    }

    if (data["class"] != "ModelOutput") {
        throw std::runtime_error("'class' in JSON for ModelOutput must be 'ModelOutput'");
    }

    auto result = torch::make_intrusive<ModelOutputHolder>();
    if (data.contains("quantity")) {
        if (!data["quantity"].is_string()) {
            throw std::runtime_error("'quantity' in JSON for ModelOutput must be a string");
        }
        result->set_quantity(data["quantity"]);
    }

    if (data.contains("unit")) {
        if (!data["unit"].is_string()) {
            throw std::runtime_error("'unit' in JSON for ModelOutput must be a string");
        }
        result->set_unit(data["unit"]);
    }

    if (data.contains("per_atom")) {
        if (!data["per_atom"].is_boolean()) {
            throw std::runtime_error("'per_atom' in JSON for ModelOutput must be a boolean");
        }
        result->per_atom = data["per_atom"];
    }

    if (data.contains("explicit_gradients")) {
        read_vector_string_json(
            result->explicit_gradients,
            data["explicit_gradients"],
            "'explicit_gradients' in JSON for ModelOutput"
        );
    }

    return result;
}

ModelOutput ModelOutputHolder::from_json(std::string_view json) {
    auto data = nlohmann::json::parse(json);
    return model_output_from_json(data);
}

/******************************************************************************/

std::unordered_set<std::string> KNOWN_OUTPUTS = {
    "energy",
    "energy_ensemble",
    "energy_uncertainty",
    "features",
    "non_conservative_forces",
    "non_conservative_stress"
};

void ModelCapabilitiesHolder::set_outputs(torch::Dict<std::string, ModelOutput> outputs) {
    for (const auto& it: outputs) {
        const auto& name = it.key();
        if (KNOWN_OUTPUTS.find(name) != KNOWN_OUTPUTS.end()) {
            // known output, nothing to do
        } else {
            auto double_colon = name.find("::");
            if (double_colon != std::string::npos && double_colon != 0 && double_colon != (name.length() - 2)) {
                // experimental output, nothing to do
            } else {
                C10_THROW_ERROR(ValueError,
                    "Invalid name for model output: '" + name + "'. "
                    "Non-standard names should have the form '<domain>::<output>'."
                );
            }
        }
    }

    outputs_ = outputs;
}

void ModelCapabilitiesHolder::set_length_unit(std::string unit) {
    validate_unit("length", unit);
    this->length_unit_ = std::move(unit);
}

void ModelCapabilitiesHolder::set_dtype(std::string dtype) {
    if (dtype == "float32" || dtype == "float64") {
        dtype_ = std::move(dtype);
    } else {
        C10_THROW_ERROR(ValueError,
            "`dtype` can be one of ['float32', 'float64'], got '" + dtype + "'"
        );
    }
}

double ModelCapabilitiesHolder::engine_interaction_range(const std::string& engine_length_unit) const {
    return interaction_range * unit_conversion_factor("length", length_unit_, engine_length_unit);
}

std::string ModelCapabilitiesHolder::to_json() const {
    nlohmann::json result;

    result["class"] = "ModelCapabilities";

    auto outputs = nlohmann::json::object();
    for (const auto& it: this->outputs()) {
        outputs[it.key()] = model_output_to_json(*it.value());
    }
    result["outputs"] = outputs;
    result["atomic_types"] = this->atomic_types;

    // Store interaction_range using it's binary representation to ensure
    // perfect round-tripping of the data
    static_assert(sizeof(double) == sizeof(int64_t));
    int64_t int_interaction_range = 0;
    std::memcpy(&int_interaction_range, &this->interaction_range, sizeof(double));
    result["interaction_range"] = int_interaction_range;

    result["length_unit"] = this->length_unit();
    result["supported_devices"] = this->supported_devices;
    result["dtype"] = this->dtype();

    return result.dump(/*indent*/4, /*indent_char*/' ', /*ensure_ascii*/ true);
}

ModelCapabilities ModelCapabilitiesHolder::from_json(std::string_view json) {
    auto data = nlohmann::json::parse(json);

    if (!data.is_object()) {
        throw std::runtime_error("invalid JSON data for ModelCapabilities, expected an object");
    }

    if (!data.contains("class") || !data["class"].is_string()) {
        throw std::runtime_error("expected 'class' in JSON for ModelCapabilities, did not find it");
    }

    if (data["class"] != "ModelCapabilities") {
        throw std::runtime_error("'class' in JSON for ModelCapabilities must be 'ModelCapabilities'");
    }

    auto result = torch::make_intrusive<ModelCapabilitiesHolder>();
    if (data.contains("outputs")) {
        auto outputs = torch::Dict<std::string, ModelOutput>();
        if (!data["outputs"].is_object()) {
            throw std::runtime_error("'outputs' in JSON for ModelCapabilities must be an object");
        }

        for (const auto& output: data["outputs"].items()) {
            outputs.insert(output.key(), model_output_from_json(output.value()));
        }

        result->set_outputs(outputs);
    }

    if (data.contains("atomic_types")) {
        read_vector_int_json(
            result->atomic_types,
            data["atomic_types"],
            "'atomic_types' in JSON for ModelCapabilities"
        );
    }

    if (data.contains("interaction_range")) {
        if (!data["interaction_range"].is_number_integer()) {
            throw std::runtime_error("'interaction_range' in JSON for ModelCapabilities must be a number");
        }

        auto int_interaction_range = data["interaction_range"].get<int64_t>();
        double interaction_range = 0;
        std::memcpy(&interaction_range, &int_interaction_range, sizeof(double));

        result->interaction_range = interaction_range;
    }

    if (data.contains("length_unit")) {
        if (!data["length_unit"].is_string()) {
            throw std::runtime_error("'length_unit' in JSON for ModelCapabilities must be a string");
        }
        result->set_length_unit(data["length_unit"]);
    }

    if (data.contains("supported_devices")) {
        read_vector_string_json(
            result->supported_devices,
            data["supported_devices"],
            "'supported_devices' in JSON for ModelCapabilities"
        );
    }

    if (data.contains("dtype")) {
        if (!data["dtype"].is_string()) {
            throw std::runtime_error("'dtype' in JSON for ModelCapabilities must be a string");
        }
        result->set_dtype(data["dtype"]);
    }

    return result;
}

/******************************************************************************/

static void check_selected_atoms(const torch::optional<Labels>& selected_atoms) {
    if (selected_atoms) {
        if (selected_atoms.value()->names() != std::vector<std::string>{"system", "atom"}) {
            std::ostringstream oss;
            oss << '[';
            for (const auto& name: selected_atoms.value()->names()) {
                oss << '\'' << name << "', ";
            }
            oss << ']';

            C10_THROW_ERROR(ValueError,
                "invalid `selected_atoms` names: expected ['system', 'atom'], "
                "got " + oss.str()
            );
        }
    }
}

void ModelEvaluationOptionsHolder::set_length_unit(std::string unit) {
    validate_unit("length", unit);
    this->length_unit_ = std::move(unit);
}

ModelEvaluationOptionsHolder::ModelEvaluationOptionsHolder(
    std::string length_unit_,
    torch::Dict<std::string, ModelOutput> outputs_,
    torch::optional<Labels> selected_atoms
):
    outputs(outputs_),
    selected_atoms_(std::move(selected_atoms))
{
    this->set_length_unit(std::move(length_unit_));
    check_selected_atoms(selected_atoms_);
}


void ModelEvaluationOptionsHolder::set_selected_atoms(torch::optional<Labels> selected_atoms) {
    check_selected_atoms(selected_atoms);
    selected_atoms_ = std::move(selected_atoms);
}


std::string ModelEvaluationOptionsHolder::to_json() const {
    nlohmann::json result;

    result["class"] = "ModelEvaluationOptions";
    result["length_unit"] = this->length_unit();

    if (this->selected_atoms_) {
        const auto& selected_atoms = this->selected_atoms_.value();

        auto selected_json = nlohmann::json::object();
        selected_json["names"] = selected_atoms->names();
        auto values = selected_atoms->values().to(torch::kCPU).contiguous();
        auto size = static_cast<size_t>(selected_atoms->size() * selected_atoms->count());
        selected_json["values"] = std::vector<int32_t>(
            values.data_ptr<int32_t>(),
            values.data_ptr<int32_t>() + size
        );

        result["selected_atoms"] = std::move(selected_json);
    } else {
        result["selected_atoms"] = nlohmann::json();
    }

    auto outputs = nlohmann::json::object();
    for (const auto& it: this->outputs) {
        outputs[it.key()] = model_output_to_json(*it.value());
    }
    result["outputs"] = outputs;

    return result.dump(/*indent*/4, /*indent_char*/' ', /*ensure_ascii*/ true);
}

ModelEvaluationOptions ModelEvaluationOptionsHolder::from_json(std::string_view json) {
    auto data = nlohmann::json::parse(json);

    if (!data.is_object()) {
        throw std::runtime_error("invalid JSON data for ModelEvaluationOptions, expected an object");
    }

    if (!data.contains("class") || !data["class"].is_string()) {
        throw std::runtime_error("expected 'class' in JSON for ModelEvaluationOptions, did not find it");
    }

    if (data["class"] != "ModelEvaluationOptions") {
        throw std::runtime_error("'class' in JSON for ModelEvaluationOptions must be 'ModelEvaluationOptions'");
    }

    auto result = torch::make_intrusive<ModelEvaluationOptionsHolder>();
    if (data.contains("length_unit")) {
        if (!data["length_unit"].is_string()) {
            throw std::runtime_error("'length_unit' in JSON for ModelEvaluationOptions must be a string");
        }
        result->set_length_unit(data["length_unit"]);
    }

    if (data.contains("selected_atoms")) {
        if (data["selected_atoms"].is_null()) {
            // nothing to do
        } else {
            if (!data["selected_atoms"].is_object()) {
                throw std::runtime_error("'selected_atoms' in JSON for ModelEvaluationOptions must be an object");
            }

            if (!data["selected_atoms"].contains("names")) {
                throw std::runtime_error("'selected_atoms.names' in JSON for ModelEvaluationOptions must be an array");
            }

            auto names = std::vector<std::string>();
            read_vector_string_json(
                names,
                data["selected_atoms"]["names"],
                "'selected_atoms.names' in JSON for ModelEvaluationOptions"
            );

            if (!data["selected_atoms"].contains("values")) {
                throw std::runtime_error("'selected_atoms.values' in JSON for ModelEvaluationOptions must be an array");
            }

            auto values = std::vector<int32_t>();
            read_vector_int_json(
                values,
                data["selected_atoms"]["values"],
                "'selected_atoms.values' in JSON for ModelEvaluationOptions"
            );
            assert(values.size() % 2 == 0);

            result->set_selected_atoms(torch::make_intrusive<LabelsHolder>(
                std::move(names),
                torch::tensor(values).reshape({-1, 2})
            ));
        }
    }

    if (data.contains("outputs")) {
        if (!data["outputs"].is_object()) {
            throw std::runtime_error("'outputs' in JSON for ModelEvaluationOptions must be an object");
        }

        for (const auto& output: data["outputs"].items()) {
            result->outputs.insert(output.key(), model_output_from_json(output.value()));
        }
    }

    return result;
}

/******************************************************************************/

void ModelMetadataHolder::validate() const {
    for (const auto& author: this->authors) {
        if (author.empty()) {
            C10_THROW_ERROR(ValueError, "author can not be empty string in ModelMetadata");
        }
    }

    for (const auto& item: this->references) {
        if (item.key() != "implementation" && item.key() != "architecture" && item.key() != "model") {
            C10_THROW_ERROR(ValueError, "unknown key in references: " + item.key());
        }

        for (const auto& ref: item.value()) {
            if (ref.empty()) {
                C10_THROW_ERROR(ValueError,
                    "reference can not be empty string (in '" + item.key() + "' section)"
                );
            }
        }
    }
}

std::string ModelMetadataHolder::to_json() const {
    nlohmann::json result;

    result["class"] = "ModelMetadata";
    result["name"] = this->name;
    result["description"] = this->description;
    result["authors"] = this->authors;

    auto references = nlohmann::json::object();
    for (const auto& it: this->references) {
        references[it.key()] = it.value();
    }
    result["references"] = references;

    auto extra = nlohmann::json::object();
    for (const auto& it: this->extra) {
        extra[it.key()] = it.value();
    }
    result["extra"] = extra;

    return result.dump(/*indent*/4, /*indent_char*/' ', /*ensure_ascii*/ true);
}


ModelMetadata ModelMetadataHolder::from_json(std::string_view json) {
    auto data = nlohmann::json::parse(json);

    if (!data.is_object()) {
        throw std::runtime_error("invalid JSON data for ModelMetadata, expected an object");
    }

    if (!data.contains("class") || !data["class"].is_string()) {
        throw std::runtime_error("expected 'class' in JSON for ModelMetadata, did not find it");
    }

    if (data["class"] != "ModelMetadata") {
        throw std::runtime_error("'class' in JSON for ModelMetadata must be 'ModelMetadata'");
    }

    auto result = torch::make_intrusive<ModelMetadataHolder>();
    if (data.contains("name")) {
        if (!data["name"].is_string()) {
            throw std::runtime_error("'name' in JSON for ModelMetadata must be a string");
        }
        result->name = data["name"];
    }

    if (data.contains("description")) {
        if (!data["description"].is_string()) {
            throw std::runtime_error("'description' in JSON for ModelMetadata must be a string");
        }
        result->description = data["description"];
    }

    if (data.contains("authors")) {
        read_vector_string_json(
            result->authors,
            data["authors"],
            "'authors' in JSON for ModelMetadata"
        );
    }

    if (data.contains("references")) {
        if (!data["references"].is_object()) {
            throw std::runtime_error("'references' in JSON for ModelMetadata must be an object");
        }

        const auto& references = data["references"];
        if (references.contains("implementation")) {
            auto implementation = std::vector<std::string>();
            read_vector_string_json(
                implementation,
                data["references"]["implementation"],
                "'references.implementation' in JSON for ModelMetadata"
            );
            result->references.insert("implementation", std::move(implementation));
        }

        if (references.contains("architecture")) {
            auto architecture = std::vector<std::string>();
            read_vector_string_json(
                architecture,
                data["references"]["architecture"],
                "'references.architecture' in JSON for ModelMetadata"
            );
            result->references.insert("architecture", std::move(architecture));
        }

        if (references.contains("model")) {
            auto model = std::vector<std::string>();
            read_vector_string_json(
                model,
                data["references"]["model"],
                "'references.model' in JSON for ModelMetadata"
            );
            result->references.insert("model", std::move(model));
        }
    }

    if (data.contains("extra")) {
        if (!data["extra"].is_object()) {
            throw std::runtime_error("'extra' in JSON for ModelMetadata must be an object");
        }

        for (const auto& item: data["extra"].items()) {
            if (!item.value().is_string()) {
                throw std::runtime_error("extra values in JSON for ModelMetadata must be strings");
            }
            result->extra.insert(item.key(), item.value());
        }
    }

    result->validate();

    return result;
}


// replace end of line characters and tabs with a single space
static std::string normalize_whitespace(std::string_view data) {
    auto string = std::string(data);
    for (auto& c : string) {
        if (c == '\n' || c == '\r' || c == '\t') {
            c = ' ';
        }
    }
    return string;
}

static void wrap_80_chars(std::ostringstream& oss, std::string_view data, std::string_view indent) {
    auto string = normalize_whitespace(data);
    auto view = std::string_view(string);

    auto line_length = 80 - indent.length();
    assert(line_length > 50);
    auto first_line = true;
    while (true) {
        if (view.length() <= line_length) {
            // last line
            if (!first_line) {
                oss << indent;
            }
            oss << view;
            break;
        } else {
            // backtrack to find the end of a word
            bool word_found = false;
            for (size_t i=(line_length - 1); i>0; i--) {
                if (view[i] == ' ') {
                    word_found = true;
                    // print the current line
                    if (!first_line) {
                        oss << indent;
                    }
                    oss << view.substr(0, i) << '\n';
                    // Update the view and start with the next line. We can
                    // start the substr at i + 1 since we started the loop at
                    // line_length - 1
                    view = view.substr(i + 1);
                    first_line = false;
                    break;
                }
            }

            if (!word_found) {
                // this is only hit if a single word takes a full line.
                throw std::runtime_error("some words are too long to be wrapped, make them shorter");
            }
        }
    }
}


std::string ModelMetadataHolder::print() const {
    this->validate();
    std::ostringstream oss;

    if (this->name.empty()) {
        oss << "This is an unamed model\n";
        oss << "=======================\n";
    } else {
        oss << "This is the " << this->name << " model\n";
        oss << "============" << std::string(this->name.length(), '=') << "======\n";
    }

    if (!this->description.empty()) {
        oss << "\n";
        wrap_80_chars(oss, this->description, "");
        oss << "\n";
    }

    if (!this->authors.empty()) {
        oss << "\nModel authors\n-------------\n\n";
        for (const auto& author: authors) {
            oss << "- ";
            wrap_80_chars(oss, author, "  ");
            oss << "\n";
        }
    }

    std::ostringstream references_oss;
    if (this->references.contains("model")) {
        references_oss << "- about this specific model:\n";
        for (const auto& reference: this->references.at("model")) {
            references_oss << "  * ";
            wrap_80_chars(references_oss, reference, "    ");
            references_oss << "\n";
        }
    }

    if (this->references.contains("architecture")) {
        references_oss << "- about the architecture of this model:\n";
        for (const auto& reference: this->references.at("architecture")) {
            references_oss << "  * ";
            wrap_80_chars(references_oss, reference, "    ");
            references_oss << "\n";
        }
    }

    if (this->references.contains("implementation") && !this->references.at("implementation").empty()) {
        references_oss << "- about the implementation of this model:\n";
        for (const auto& reference: this->references.at("implementation")) {
            references_oss << "  * ";
            wrap_80_chars(references_oss, reference, "    ");
            references_oss << "\n";
        }
    }

    auto references = references_oss.str();
    if (!references.empty()) {
        oss << "\nModel references\n----------------\n\n";
        oss << "Please cite the following references when using this model:\n";
        oss << references;
    }

    return oss.str();
}

/******************************************************************************/

struct Version {
    Version(std::string version): string(std::move(version)) {
        size_t pos = 0;
        try {
            this->major = std::stoi(this->string, &pos);
        } catch (const std::invalid_argument&) {
            C10_THROW_ERROR(ValueError, "invalid version number: " + this->string);
        }

        if (this->string[pos] != '.' || this->string.size() == pos) {
            C10_THROW_ERROR(ValueError, "invalid version number: " + this->string);
        }

        auto minor_version = this->string.substr(pos + 1);
        try {
            this->minor = std::stoi(minor_version, &pos);
        } catch (const std::invalid_argument&) {
            C10_THROW_ERROR(ValueError, "invalid version number: " + this->string);
        }
    }

    /// Check if two version are compatible. `same_minor` indicates whether two
    /// versions should have the same major AND minor number to be considered
    /// compatible.
    bool is_compatible(const Version& other, bool same_minor = false) const {
        if (this->major != other.major) {
            return false;
        }

        if (this->major == 0) {
            same_minor = true;
        }

        if (same_minor && this->minor != other.minor) {
            return false;
        }

        return true;
    }

    std::string string;
    int major = 0;
    int minor = 0;
};

struct Library {
    std::string name;
    std::string path;
};

void from_json(const nlohmann::json& json, Library& extension) {
    json.at("name").get_to(extension.name);
    json.at("path").get_to(extension.path);
}


/// Convert (ptr, len) tuple to a string
static std::string record_to_string(std::tuple<at::DataPtr, size_t> data) {
    return std::string(
        static_cast<char*>(std::get<0>(data).get()),
        std::get<1>(data)
    );
}


/// Check if a library is already loaded. To handle multiple platforms, this
/// does fuzzy matching on the file name; assuming that the name of the library
/// is the same across platforms.
static bool library_already_loaded(
    const std::vector<std::string>& loaded_libraries,
    const std::string& name
) {
    for (const auto& library: loaded_libraries) {
        auto filename = std::filesystem::path(library).filename().string();
        if (filename.find(name) != std::string::npos) {
            return true;
        }
    }
    return false;
}


/// Load a shared library (either TorchScript extension or dependency of
/// extension) in the process
static void load_library(
    const Library& library,
    c10::optional<std::string> extensions_directory,
    bool is_dependency
) {
    auto candidates = std::vector<std::string>();
    if (library.path[0] == '/') {
        candidates.push_back(library.path);
    }
    if (extensions_directory) {
        candidates.push_back(extensions_directory.value() + "/" + library.path);
    }

    auto loaded = details::load_library(library.name, candidates);

    if (!loaded) {
        std::ostringstream oss;
        oss << "failed to load ";
        if (is_dependency) {
            oss << "extension dependency ";
        } else {
            oss << "TorchScript extension ";
        }
        oss << library.name << ". We tried the following:\n";
        for (const auto& candidate: candidates) {
            oss << " - " << candidate << "\n";
        }
        oss << " - loading " << library.name << " directly by name\n";

        if (getenv("METATENSOR_DEBUG_EXTENSIONS_LOADING") == nullptr) {
            oss << "You can set `METATENSOR_DEBUG_EXTENSIONS_LOADING=1` ";
            oss << "in your environemnt for more information\n";
        }

        TORCH_WARN(oss.str());
    }
}

void metatensor_torch::load_model_extensions(
    std::string path,
    c10::optional<std::string> extensions_directory
) {
    auto reader = caffe2::serialize::PyTorchStreamReader(path);

    if (!reader.hasRecord("extra/metatensor-version")) {
        C10_THROW_ERROR(ValueError,
            "file at '" + path + "' does not contain a metatensor atomistic model"
        );
    }

    auto debug = getenv("METATENSOR_DEBUG_EXTENSIONS_LOADING") != nullptr;
    auto loaded_libraries = metatensor_torch::details::get_loaded_libraries();

    std::vector<Library> dependencies = nlohmann::json::parse(record_to_string(
        reader.getRecord("extra/extensions-deps")
    ));
    for (const auto& dep: dependencies) {
        if (!library_already_loaded(loaded_libraries, dep.name)) {
            load_library(dep, extensions_directory, /*is_dependency=*/true);
        } else if (debug) {
            std::cerr << dep.name << " dependency was already loaded" << std::endl;
        }
    }

    std::vector<Library> extensions = nlohmann::json::parse(record_to_string(
        reader.getRecord("extra/extensions")
    ));
    for (const auto& ext: extensions) {
        if (ext.name == "metatensor_torch") {
            continue;
        }

        if (!library_already_loaded(loaded_libraries, ext.name)) {
            load_library(ext, extensions_directory, /*is_dependency=*/false);
        } else if (debug) {
            std::cerr << ext.name << " extension was already loaded" << std::endl;
        }
    }
}

ModelMetadata metatensor_torch::read_model_metadata(std::string path) {
    auto reader = caffe2::serialize::PyTorchStreamReader(path);
    if (!reader.hasRecord("extra/model-metadata")) {
        C10_THROW_ERROR(ValueError,
            "could not find model metadata in file at '" + path +
            "', did you export your model with metatensor-torch >=0.5.4?"
        );
    }

    return ModelMetadataHolder::from_json(
        record_to_string(reader.getRecord("extra/model-metadata"))
    );
}

void metatensor_torch::check_atomistic_model(std::string path) {
    auto reader = caffe2::serialize::PyTorchStreamReader(path);

    if (!reader.hasRecord("extra/metatensor-version")) {
        C10_THROW_ERROR(ValueError,
            "file at '" + path + "' does not contain a metatensor atomistic model"
        );
    }

    auto recorded_mts_version = Version(record_to_string(
        reader.getRecord("extra/metatensor-version")
    ));
    auto current_mts_version = Version(metatensor_torch::version());

    if (!current_mts_version.is_compatible(recorded_mts_version)) {
        TORCH_WARN(
            "Current metatensor version (", current_mts_version.string, ") ",
            "is not compatible with the version (", recorded_mts_version.string,
            ") used to export the model at '", path, "'; proceed at your own risk."
        );
    }

    auto recorded_torch_version = Version(record_to_string(
        reader.getRecord("extra/torch-version")
    ));
    auto current_torch_version = Version(TORCH_VERSION);
    if (!current_torch_version.is_compatible(recorded_torch_version, true)) {
        TORCH_WARN(
            "Current torch version (", current_torch_version.string, ") ",
            "is not compatible with the version (", recorded_torch_version.string,
            ") used to export the model at '", path, "'; proceed at your own risk."
        );
    }

    // Check that the extensions loaded while the model was exported are also
    // loaded now. Since the model can be exported from a different machine, or
    // the extensions might change how they organize code, we only try to do
    // fuzzy matching on the file name, and warn if we can not find a match.
    std::vector<Library> extensions = nlohmann::json::parse(record_to_string(
        reader.getRecord("extra/extensions")
    ));

    auto loaded_libraries = metatensor_torch::details::get_loaded_libraries();

    for (const auto& extension: extensions) {
        if (!library_already_loaded(loaded_libraries, extension.name)) {
            TORCH_WARN(
                "The model at '", path, "' was exported with extension '",
                extension.name, "' loaded (from '", extension.path, "'), ",
                "but it does not seem to be currently loaded; proceed at your own risk."
            );
        }
    }
}

torch::jit::Module metatensor_torch::load_atomistic_model(
    std::string path,
    c10::optional<std::string> extensions_directory
) {
    load_model_extensions(path, extensions_directory);
    check_atomistic_model(path);
    return torch::jit::load(path);
}

/******************************************************************************/
/******************************************************************************/

/// remove all whitespace in a string (i.e. `kcal /   mol` => `kcal/mol`)
static std::string remove_spaces(std::string value) {
    auto new_end = std::remove_if(value.begin(), value.end(),
        [](unsigned char c){ return std::isspace(c); }
    );
    value.erase(new_end, value.end());
    return value;
}


/// Lower case string, to be used as a key in Quantity.conversion (we want
/// "Angstrom" and "angstrom" to be equivalent).
class LowercaseString {
public:
    LowercaseString(std::string init): original_(std::move(init)) {
        std::transform(original_.begin(), original_.end(), std::back_inserter(lowercase_), &::tolower);
    }

    LowercaseString(const char* init): LowercaseString(std::string(init)) {}

    operator std::string&() {
        return lowercase_;
    }
    operator std::string const&() const {
        return lowercase_;
    }

    const std::string& original() const {
        return original_;
    }

    bool operator==(const LowercaseString& other) const {
        return this->lowercase_ == other.lowercase_;
    }

private:
    std::string original_;
    std::string lowercase_;
};

template <>
struct std::hash<LowercaseString> {
    size_t operator()(const LowercaseString& k) const {
        return std::hash<std::string>()(k);
    }
};

/// Information for unit conversion for this physical quantity
struct Quantity {
    /// the quantity name
    std::string name;

    /// baseline unit for this quantity
    std::string baseline;
    /// set of conversion from the key to the baseline unit
    std::unordered_map<LowercaseString, double> conversions;
    std::unordered_map<LowercaseString, std::string> alternatives;

    std::string normalize_unit(const std::string& original_unit) {
        if (original_unit.empty()) {
            return original_unit;
        }

        std::string unit = remove_spaces(original_unit);
        auto alternative = this->alternatives.find(unit);
        if (alternative != this->alternatives.end()) {
            unit = alternative->second;
        }

        if (this->conversions.find(unit) == this->conversions.end()) {
            auto valid_units = std::vector<std::string>();
            for (const auto& it: this->conversions) {
                valid_units.emplace_back(it.first.original());
            }

            std::cout << "unit: " << unit << std::endl;
            std::cout << "valid units: ";
            for (const auto& it: valid_units) {
                std::cout << it << " ";
            }

            C10_THROW_ERROR(ValueError,
                "unknown unit '" + original_unit + "' for " + name + ", "
                "only [" + torch::str(valid_units) + "] are supported"
            );
        }

        return unit;
    }

    double conversion(const std::string& from_unit, const std::string& to_unit) {
        auto from = this->normalize_unit(from_unit);
        auto to = this->normalize_unit(to_unit);

        if (from.empty() || to.empty()) {
            return 1.0;
        }

        return this->conversions.at(to) / this->conversions.at(from);
    }
};

static std::unordered_map<std::string, Quantity> KNOWN_QUANTITIES = {
    {"length", Quantity{/* name */ "length", /* baseline */ "Angstrom", {
        {"Angstrom", 1.0},
        {"Bohr", 1.8897261258369282},
        {"meter", 1e-10},
        {"centimeter", 1e-8},
        {"millimeter", 1e-7},
        {"micrometer", 0.0001},
        {"nanometer", 0.1},
    }, {
        // alternative names
        {"A", "Angstrom"},
        {"cm", "centimeter"},
        {"mm", "millimeter"},
        {"um", "micrometer"},
        {"µm", "micrometer"},
        {"nm", "nanometer"},
    }}},
    {"energy", Quantity{/* name */ "energy", /* baseline */ "eV", {
        {"eV", 1.0},
        {"meV", 1000.0},
        {"Hartree", 0.03674932247495664},
        {"kcal/mol", 23.060548012069496},
        {"kJ/mol", 96.48533288249877},
        {"Joule", 1.60218e-19},
        {"Rydberg", 0.07349864435130857},
    }, {
        // alternative names
        {"J", "Joule"},
        {"Ry", "Rydberg"},
    }}},
    {"forces", Quantity{/* name */ "forces", /* baseline */ "eV/Angstrom", {
        {"eV/Angstrom", 1.0},
    }, {
        // alternative names
        {"eV/A", "eV/Angstrom"},
<<<<<<< HEAD
=======
    }}},
    {"stress", Quantity{/* name */ "stress", /* baseline */ "eV/Angstrom^3", {
        {"eV/Angstrom^3", 1.0},
    }, {
        // alternative names
        {"eV/A^3", "eV/Angstrom^3"},
>>>>>>> 2cb94b79
    }}},
};

bool metatensor_torch::valid_quantity(const std::string& quantity) {
    if (quantity.empty()) {
        return false;
    }

    if (KNOWN_QUANTITIES.find(quantity) == KNOWN_QUANTITIES.end()) {
        auto valid_quantities = std::vector<std::string>();
        for (const auto& it: KNOWN_QUANTITIES) {
            valid_quantities.emplace_back(it.first);
        }

        static std::unordered_set<std::string> ALREADY_WARNED = {};
        if (ALREADY_WARNED.insert(quantity).second) {
            TORCH_WARN(
                "unknown quantity '", quantity, "', only [",
                torch::str(valid_quantities), "] are supported"
            );
        }
        return false;
    } else {
        return true;
    }
}


void metatensor_torch::validate_unit(const std::string& quantity, const std::string& unit) {
    if (quantity.empty() || unit.empty()) {
        return;
    }

    if (valid_quantity(quantity)) {
        KNOWN_QUANTITIES.at(quantity).normalize_unit(unit);
    }
}

double metatensor_torch::unit_conversion_factor(
    const std::string& quantity,
    const std::string& from_unit,
    const std::string& to_unit
) {
    if (valid_quantity(quantity)) {
        return KNOWN_QUANTITIES.at(quantity).conversion(from_unit, to_unit);
    } else {
        return 1.0;
    }
}<|MERGE_RESOLUTION|>--- conflicted
+++ resolved
@@ -1081,15 +1081,12 @@
     }, {
         // alternative names
         {"eV/A", "eV/Angstrom"},
-<<<<<<< HEAD
-=======
     }}},
     {"stress", Quantity{/* name */ "stress", /* baseline */ "eV/Angstrom^3", {
         {"eV/Angstrom^3", 1.0},
     }, {
         // alternative names
         {"eV/A^3", "eV/Angstrom^3"},
->>>>>>> 2cb94b79
     }}},
 };
 
